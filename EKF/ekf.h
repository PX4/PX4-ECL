/****************************************************************************
 *
 *   Copyright (c) 2015 Estimation and Control Library (ECL). All rights reserved.
 *
 * Redistribution and use in source and binary forms, with or without
 * modification, are permitted provided that the following conditions
 * are met:
 *
 * 1. Redistributions of source code must retain the above copyright
 *    notice, this list of conditions and the following disclaimer.
 * 2. Redistributions in binary form must reproduce the above copyright
 *    notice, this list of conditions and the following disclaimer in
 *    the documentation and/or other materials provided with the
 *    distribution.
 * 3. Neither the name ECL nor the names of its contributors may be
 *    used to endorse or promote products derived from this software
 *    without specific prior written permission.
 *
 * THIS SOFTWARE IS PROVIDED BY THE COPYRIGHT HOLDERS AND CONTRIBUTORS
 * "AS IS" AND ANY EXPRESS OR IMPLIED WARRANTIES, INCLUDING, BUT NOT
 * LIMITED TO, THE IMPLIED WARRANTIES OF MERCHANTABILITY AND FITNESS
 * FOR A PARTICULAR PURPOSE ARE DISCLAIMED. IN NO EVENT SHALL THE
 * COPYRIGHT OWNER OR CONTRIBUTORS BE LIABLE FOR ANY DIRECT, INDIRECT,
 * INCIDENTAL, SPECIAL, EXEMPLARY, OR CONSEQUENTIAL DAMAGES (INCLUDING,
 * BUT NOT LIMITED TO, PROCUREMENT OF SUBSTITUTE GOODS OR SERVICES; LOSS
 * OF USE, DATA, OR PROFITS; OR BUSINESS INTERRUPTION) HOWEVER CAUSED
 * AND ON ANY THEORY OF LIABILITY, WHETHER IN CONTRACT, STRICT
 * LIABILITY, OR TORT (INCLUDING NEGLIGENCE OR OTHERWISE) ARISING IN
 * ANY WAY OUT OF THE USE OF THIS SOFTWARE, EVEN IF ADVISED OF THE
 * POSSIBILITY OF SUCH DAMAGE.
 *
 ****************************************************************************/

/**
 * @file ekf.h
 * Class for core functions for ekf attitude and position estimator.
 *
 * @author Roman Bast <bapstroman@gmail.com>
 * @author Paul Riseborough <p_riseborough@live.com.au>
 *
 */

#include "estimator_interface.h"

<<<<<<< HEAD
#define sq(_arg)    powf(_arg, 2.0f)

=======
>>>>>>> af9c1865
class Ekf : public EstimatorInterface
{
public:

    Ekf();
    ~Ekf();

    bool init(uint64_t timestamp);
    bool update();

    /**
     * \brief Gets the innovations of velocity and position measurements.
     * \arg vel_pos_innov Reference array to return the velocity and position innovation values: 0-2 velocity, 3-5 position.
     */
    void get_vel_pos_innov(float vel_pos_innov[6]);

    /**
     * \brief Gets the innovations of the earth magnetic field measurements.
     * \arg mag_innov Reference array to return the magnetometer innovation values.
     */
    void get_mag_innov(float mag_innov[3]);

    /**
     * \brief Gets the innovations of the heading measurement.
     * \arg heading_innov Reference array to return the heading inovation values.
     */
    void get_heading_innov(float *heading_innov);

    /**
     * \brief Gets the innovation variances of velocity and position measurements.
     * \arg vel_pos_innov_var Reference array to return the velocity and position innovation variances: 0-2 velocity, 3-5 position.
     */
    void get_vel_pos_innov_var(float vel_pos_innov_var[6]);

    /**
     * \brief Gets the innovation variances of the earth magnetic field measurements.
     * \arg mag_innov_var Reference array to return the magnetometer innovation variances.
     */
    void get_mag_innov_var(float mag_innov_var[3]);

    /**
     * \brief Gets the innovation variance of the heading measurement.
     * \arg heading_innov_var Pointer to the heading innovation variance.
     */
    void get_heading_innov_var(float *heading_innov_var);
    
    /**
     * \brief Gets the innovation variance of the heading measurement.
     * \arg state           - @TODO - Requires description.
     */
    void get_state_delayed(float *state);

    /**
     * \brief Gets the innovation variance of the heading measurement.
     * \arg covariances Point to the measurement and noise covariance values.   @TODO - Requires description.
     */
    void get_covariances(float *covariances);

    /**
     * \brief Get the ekf WGS-84 origin positoin and height and the system time it was last set.
     * \arg origin_time     - @TODO - Requires description.
     * \arg origin_pos      - @TODO - Requires description.
     * /arg origin_alt      - @TODO - Requires description.
     */
    void get_ekf_origin(uint64_t *origin_time, map_projection_reference_s *origin_pos, float *origin_alt);

    /**
     * \brief Asks estimator for sensor data collection decision and do any preprocessing if required, returns true if not defined.
     * \arg time_usec Collects the GPS sensor update data.
     * \arg gps Pointer to the GPS data member variable.
     * \return Returns true iff successful.
     */
    bool collect_gps(uint64_t time_usec, struct gps_message *gps);

    /**
     * \brief Collects the current IMU sensor data measurements.
     * \arg imu Current imu measurement sample data.
     * \return Returns true iff successful.
     */
    bool collect_imu(imuSample &imu);

    /**
     * \param       - @TODO - Requires description.
     */
    filter_control_status_u _control_status = {};

private:

    /** \param _k_num_states Length of the State Vector, (number of states to be estimated). */
    static const uint8_t _k_num_states = 24;

    /** \param _k_earth_rate Rotational rate of the earth (rad/s). */
    static constexpr float _k_earth_rate = 0.000072921f;

    /** \param _state       - @TODO - Requires description. */
    stateSample _state;

    /** \param _filter_initialised Boolean flag to indicate if the filter has been initialized. */
    bool _filter_initialised;

    /** \param _earth_rate_initialised Boolean flag to indicate if the earth rotational rate has been initialized. */
    bool _earth_rate_initialised;

    /** \param _fuse_height Boolean flag to indicate if barometric pressure altimeter measurement should be fused. */
    bool _fuse_height;
    
    /** \param _fuse_height Boolean flag to indicate if GPS position measurement should be fused. */
    bool _fuse_pos;
    
    /** \param _fuse_height Boolean flag to indicate if GPS horizontal velocity measurement should be fused. */
    bool _fuse_hor_vel;
    
    /** \param _fuse_height Boolean flag to indicate if GPS vertical velocity measurement should be fused. */
    bool _fuse_vert_vel;

    /** \param _time_last_fake_gps Clock time of the last faked GPS measurement (usec). */
    uint64_t _time_last_fake_gps;
    
    /** \param _time_last_pos_fuse Clock time the last fusion of horizotal position measurements was performed (usec). */
    uint64_t _time_last_pos_fuse;
    
    /** \param _time_last_vel_fuse Clock time the last fusion of velocity measurements was performed (usec). */
    uint64_t _time_last_vel_fuse;
    
    /** \param _time_last_hgt_fuse Clock time the last fusion of height measurements was performed (usec). */
    uint64_t _time_last_hgt_fuse;
    
    /** \param _time_last_of_fuse Clock time the last fusion of optical flow measurements were performed (usec). */
    uint64_t _time_last_of_fuse;
    
    /** \param _last_known_posNE Last known local NE position vector (m). */
    Vector2f _last_known_posNE;
    
    /** \param _last_disarmed_posD Vertical position recorded at arming (m). */
    float _last_disarmed_posD;

    /** \param _earth_rate_NED Earth rotational rate in the local NED coordinate frame. */
    Vector3f _earth_rate_NED;

    /** \param _R_prev              - @TODO - Requires description. */
    matrix::Dcm<float> _R_prev;

    /** \param P The NxN state covariance matrix. */
    float P[_k_num_states][_k_num_states];

    /** \param _vel_pos_innov Velocity and Position Innovations: 0-2 velocity, 3-5 position. */
    float _vel_pos_innov[6];
    
    /** \param _mag_innov Earth magnetic field innovations. */
    float _mag_innov[3];
    
    /** \param _heading_innov Heading measurement innovation. */
    float _heading_innov;

    /** \param _vel_pos_innov_var Velocity and Position Innovation variances: 0-2 velocity, 3-5 position. */
    float _vel_pos_innov_var[6];
    
    /** \param _mag_innov_var Earth magnetic field innovation variance. */
    float _mag_innov_var[3];
    
    /** \param _heading_innov_var Heading measurement innovation variance. */
    float _heading_innov_var;

    //----------------------------------------- Complementary Filter States -----------------------------------------//
    /** \param _delta_angle_corr        - @TODO - Requires description. */
    Vector3f _delta_angle_corr;
    
    /** \param _delta_vel_corr          - @TODO - Requires description. */
    Vector3f _delta_vel_corr;
    
    /** \param _vel_corr                - @TODO - Requires description. */
    Vector3f _vel_corr;
    
    /** \param _imu_down_sampled        - @TODO - Requires description. */
    imuSample _imu_down_sampled;
    
    /** \param _q_down_sampled          - @TODO - Requires description. */
    Quaternion _q_down_sampled;

    //--------------------------------- Variables used for the GPS quality checks -----------------------------------//
    /** \param _gpsDriftVelN GPS north position derivative (m/s). */
    float _gpsDriftVelN = 0.0f;
    
    /** \param _gpsDriftVelE GPS east position derivative (m/s). */
    float _gpsDriftVelE = 0.0f;
    
    /** \param _gps_drift_velD GPS down position derivative (m/s). */
    float _gps_drift_velD = 0.0f;
    
    /** \param _gps_velD_diff_filt GPS filtered Down velocity (m/s). */
    float _gps_velD_diff_filt = 0.0f;
    
    /** \param _gps_velN_filt GPS filtered North velocity (m/s). */
    float _gps_velN_filt = 0.0f;
    
    /** \param _gps_velE_filt GPS filtered East velocity (m/s). */
    float _gps_velE_filt = 0.0f;
    
    /** \param _last_gps_fail_us The last system time in usec that the GPS failed it's checks. */
    uint64_t _last_gps_fail_us = 0;


    //------------------ Variables used to publish the WGS-84 location of the EKF local NED origin ------------------//
    /** \param _last_gps_origin_time_us Clock time the origin was last set (uSec). */
    uint64_t _last_gps_origin_time_us = 0;
    
    /** \param _gps_alt_ref WGS-84 height (m). */
    float _gps_alt_ref = 0.0f;

    /** \param _gps_check_fail_status           - @TODO - Requires description. */
    gps_check_fail_status_u _gps_check_fail_status;

    /** \brief Calculates the Output States.*/
    void calculateOutputStates();

    /** \brief Initializes the EKF.*/
    bool initialiseFilter(void);

    /** \brief Initializes the Covariance matrices.*/
    void initialiseCovariance();

    /** \brief State Prediction step.*/
    void predictState();

    /** \brief Covariance Matrix Prediction step.*/
    void predictCovariance();

    /** \brief Fuse Magnetometer Measurements.*/
    void fuseMag();

    /** \brief Fuse Heading Measurements.*/
    void fuseHeading();

    /** \brief Fuse Airspeed measurement.*/
    void fuseAirspeed();

    /** \brief Fuse Distance Sensor/Range measurement.*/
    void fuseRange();

    /** \brief Fuse the Velocity, Position, and Height measurements.*/
    void fuseVelPosHeight();

    /** \brief Reset the velocity estimate.*/
    void resetVelocity();

    /** \brief Reset the Position estimate.*/
    void resetPosition();

    /** \brief Enforce Covariance Matrix symmetry.*/
    void makeCovSymetrical();

    /** \brief Bound value growth in the Covariance Matrix values.*/
    void limitCov();

    /**
     * \brief Output Covariance Matrix to file.
     * \arg filename The output filename.
     */
    void printCovToFile(char const *filename);

    /** \brief                  - @TODO - Requires description.*/
    void assertCovNiceness();

    /** \brief Enforce matrix symmetry.*/
    void makeSymmetrical();

    /** \brief                  - @TODO - Requires description.*/
    void constrainStates();

    /**
     * \brief               - @TODO - Requires description.
     * \arg K               - @TODO - Requires description.
     * \arg innovation      - @TODO - Requires description.
     */
    void fuse(float *K, float innovation);

    /** \brief Print State values to terminal.*/
    void printStates();

    /** \brief Print State values at high rate to terminal.*/
    void printStatesFast();

    /**
     * \brief Calculates the Earth Rotational Rate in the NED local coordinate frame.
     * \arg omega Rotational rate vector reference to return calculated value.
     * \arg lat_rad The Current Lattitude at which to calculate the local coordinate frame rotational rate.
     */
    void calcEarthRateNED(Vector3f &omega, double lat_rad) const;

    /**
     * \brief Return true id the GPS quality is good enough to set an origin and start aiding.
     * \arg gps Pointer to the GPS message object.
     */
    bool gps_is_good(struct gps_message *gps);

    /** \brief Control the filter fusion modes. */
    void controlFusionModes();

<<<<<<< HEAD
    /** \brief Determine if we are airborne or motors are armed. */
    void calculateVehicleStatus();
=======
	// Determine if we are airborne or motors are armed
	void calculateVehicleStatus();

	// return the square of two foating point numbers - used in autocoded sections
	inline float sq(float var)
	{
		return var * var;
	}
>>>>>>> af9c1865
};<|MERGE_RESOLUTION|>--- conflicted
+++ resolved
@@ -42,11 +42,6 @@
 
 #include "estimator_interface.h"
 
-<<<<<<< HEAD
-#define sq(_arg)    powf(_arg, 2.0f)
-
-=======
->>>>>>> af9c1865
 class Ekf : public EstimatorInterface
 {
 public:
@@ -345,17 +340,12 @@
     /** \brief Control the filter fusion modes. */
     void controlFusionModes();
 
-<<<<<<< HEAD
     /** \brief Determine if we are airborne or motors are armed. */
     void calculateVehicleStatus();
-=======
-	// Determine if we are airborne or motors are armed
-	void calculateVehicleStatus();
 
 	// return the square of two foating point numbers - used in autocoded sections
 	inline float sq(float var)
 	{
 		return var * var;
 	}
->>>>>>> af9c1865
 };