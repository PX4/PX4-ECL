/****************************************************************************
 *
 *   Copyright (c) 2015 Estimation and Control Library (ECL). All rights reserved.
 *
 * Redistribution and use in source and binary forms, with or without
 * modification, are permitted provided that the following conditions
 * are met:
 *
 * 1. Redistributions of source code must retain the above copyright
 *    notice, this list of conditions and the following disclaimer.
 * 2. Redistributions in binary form must reproduce the above copyright
 *    notice, this list of conditions and the following disclaimer in
 *    the documentation and/or other materials provided with the
 *    distribution.
 * 3. Neither the name ECL nor the names of its contributors may be
 *    used to endorse or promote products derived from this software
 *    without specific prior written permission.
 *
 * THIS SOFTWARE IS PROVIDED BY THE COPYRIGHT HOLDERS AND CONTRIBUTORS
 * "AS IS" AND ANY EXPRESS OR IMPLIED WARRANTIES, INCLUDING, BUT NOT
 * LIMITED TO, THE IMPLIED WARRANTIES OF MERCHANTABILITY AND FITNESS
 * FOR A PARTICULAR PURPOSE ARE DISCLAIMED. IN NO EVENT SHALL THE
 * COPYRIGHT OWNER OR CONTRIBUTORS BE LIABLE FOR ANY DIRECT, INDIRECT,
 * INCIDENTAL, SPECIAL, EXEMPLARY, OR CONSEQUENTIAL DAMAGES (INCLUDING,
 * BUT NOT LIMITED TO, PROCUREMENT OF SUBSTITUTE GOODS OR SERVICES; LOSS
 * OF USE, DATA, OR PROFITS; OR BUSINESS INTERRUPTION) HOWEVER CAUSED
 * AND ON ANY THEORY OF LIABILITY, WHETHER IN CONTRACT, STRICT
 * LIABILITY, OR TORT (INCLUDING NEGLIGENCE OR OTHERWISE) ARISING IN
 * ANY WAY OUT OF THE USE OF THIS SOFTWARE, EVEN IF ADVISED OF THE
 * POSSIBILITY OF SUCH DAMAGE.
 *
 ****************************************************************************/

/**
 * @file ekf.h
 * Class for core functions for ekf attitude and position estimator.
 *
 * @author Roman Bast <bapstroman@gmail.com>
 * @author Paul Riseborough <p_riseborough@live.com.au>
 *
 */

#include "estimator_interface.h"

class Ekf : public EstimatorInterface
{
public:

    Ekf();
    ~Ekf();

    bool init(uint64_t timestamp);
    bool update();

    /**
     * \brief Gets the innovations of velocity and position measurements.
     * \arg vel_pos_innov Reference array to return the velocity and position innovation values: 0-2 velocity, 3-5 position.
     */
    void get_vel_pos_innov(float vel_pos_innov[6]);

    /**
     * \brief Gets the innovations of the earth magnetic field measurements.
     * \arg mag_innov Reference array to return the magnetometer innovation values.
     */
    void get_mag_innov(float mag_innov[3]);

    /**
     * \brief Gets the innovations of the heading measurement.
     * \arg heading_innov Reference array to return the heading inovation values.
     */
    void get_heading_innov(float *heading_innov);

    /**
     * \brief Gets the innovation variances of velocity and position measurements.
     * \arg vel_pos_innov_var Reference array to return the velocity and position innovation variances: 0-2 velocity, 3-5 position.
     */
    void get_vel_pos_innov_var(float vel_pos_innov_var[6]);

    /**
     * \brief Gets the innovation variances of the earth magnetic field measurements.
     * \arg mag_innov_var Reference array to return the magnetometer innovation variances.
     */
    void get_mag_innov_var(float mag_innov_var[3]);

    /**
     * \brief Gets the innovation variance of the heading measurement.
     * \arg heading_innov_var Pointer to the heading innovation variance.
     */
    void get_heading_innov_var(float *heading_innov_var);
    
    /**
     * \brief Gets the innovation variance of the heading measurement.
     * \arg state           - @TODO - Requires description.
     */
    void get_state_delayed(float *state);

    /**
     * \brief Gets the innovation variance of the heading measurement.
     * \arg covariances Point to the measurement and noise covariance values.   @TODO - Requires description.
     */
    void get_covariances(float *covariances);

    /**
     * \brief Get the ekf WGS-84 origin positoin and height and the system time it was last set.
     * \arg origin_time     - @TODO - Requires description.
     * \arg origin_pos      - @TODO - Requires description.
     * /arg origin_alt      - @TODO - Requires description.
     */
    void get_ekf_origin(uint64_t *origin_time, map_projection_reference_s *origin_pos, float *origin_alt);

    /**
     * \brief Asks estimator for sensor data collection decision and do any preprocessing if required, returns true if not defined.
     * \arg time_usec Collects the GPS sensor update data.
     * \arg gps Pointer to the GPS data member variable.
     * \return Returns true iff successful.
     */
    bool collect_gps(uint64_t time_usec, struct gps_message *gps);

    /**
     * \brief Collects the current IMU sensor data measurements.
     * \arg imu Current imu measurement sample data.
     * \return Returns true iff successful.
     */
    bool collect_imu(imuSample &imu);

    /**
     * \param       - @TODO - Requires description.
     */
    filter_control_status_u _control_status = {};

private:

<<<<<<< HEAD
    /** \param _k_num_states Length of the State Vector, (number of states to be estimated). */
    static const uint8_t _k_num_states = 24;

    /** \param _k_earth_rate Rotational rate of the earth (rad/s). */
    static constexpr float _k_earth_rate = 0.000072921f;

    /** \param _state       - @TODO - Requires description. */
    stateSample _state;

    /** \param _filter_initialised Boolean flag to indicate if the filter has been initialized. */
    bool _filter_initialised;

    /** \param _earth_rate_initialised Boolean flag to indicate if the earth rotational rate has been initialized. */
    bool _earth_rate_initialised;

    /** \param _fuse_height Boolean flag to indicate if barometric pressure altimeter measurement should be fused. */
    bool _fuse_height;
    
    /** \param _fuse_height Boolean flag to indicate if GPS position measurement should be fused. */
    bool _fuse_pos;
    
    /** \param _fuse_height Boolean flag to indicate if GPS horizontal velocity measurement should be fused. */
    bool _fuse_hor_vel;
    
    /** \param _fuse_height Boolean flag to indicate if GPS vertical velocity measurement should be fused. */
    bool _fuse_vert_vel;

    /** \param _time_last_fake_gps Clock time of the last faked GPS measurement (usec). */
    uint64_t _time_last_fake_gps;
    
    /** \param _time_last_pos_fuse Clock time the last fusion of horizotal position measurements was performed (usec). */
    uint64_t _time_last_pos_fuse;
    
    /** \param _time_last_vel_fuse Clock time the last fusion of velocity measurements was performed (usec). */
    uint64_t _time_last_vel_fuse;
    
    /** \param _time_last_hgt_fuse Clock time the last fusion of height measurements was performed (usec). */
    uint64_t _time_last_hgt_fuse;
    
    /** \param _time_last_of_fuse Clock time the last fusion of optical flow measurements were performed (usec). */
    uint64_t _time_last_of_fuse;
    
    /** \param _last_known_posNE Last known local NE position vector (m). */
    Vector2f _last_known_posNE;
    
    /** \param _last_disarmed_posD Vertical position recorded at arming (m). */
    float _last_disarmed_posD;

    /** \param _earth_rate_NED Earth rotational rate in the local NED coordinate frame. */
    Vector3f _earth_rate_NED;

    /** \param _R_prev              - @TODO - Requires description. */
    matrix::Dcm<float> _R_prev;

    /** \param P The NxN state covariance matrix. */
    float P[_k_num_states][_k_num_states];

    /** \param _vel_pos_innov Velocity and Position Innovations: 0-2 velocity, 3-5 position. */
    float _vel_pos_innov[6];
    
    /** \param _mag_innov Earth magnetic field innovations. */
    float _mag_innov[3];
    
    /** \param _heading_innov Heading measurement innovation. */
    float _heading_innov;

    /** \param _vel_pos_innov_var Velocity and Position Innovation variances: 0-2 velocity, 3-5 position. */
    float _vel_pos_innov_var[6];
    
    /** \param _mag_innov_var Earth magnetic field innovation variance. */
    float _mag_innov_var[3];
    
    /** \param _heading_innov_var Heading measurement innovation variance. */
    float _heading_innov_var;

    //----------------------------------------- Complementary Filter States -----------------------------------------//
    /** \param _delta_angle_corr        - @TODO - Requires description. */
    Vector3f _delta_angle_corr;
    
    /** \param _delta_vel_corr          - @TODO - Requires description. */
    Vector3f _delta_vel_corr;
    
    /** \param _vel_corr                - @TODO - Requires description. */
    Vector3f _vel_corr;
    
    /** \param _imu_down_sampled        - @TODO - Requires description. */
    imuSample _imu_down_sampled;
    
    /** \param _q_down_sampled          - @TODO - Requires description. */
    Quaternion _q_down_sampled;

    //--------------------------------- Variables used for the GPS quality checks -----------------------------------//
    /** \param _gpsDriftVelN GPS north position derivative (m/s). */
    float _gpsDriftVelN = 0.0f;
    
    /** \param _gpsDriftVelE GPS east position derivative (m/s). */
    float _gpsDriftVelE = 0.0f;
    
    /** \param _gps_drift_velD GPS down position derivative (m/s). */
    float _gps_drift_velD = 0.0f;
    
    /** \param _gps_velD_diff_filt GPS filtered Down velocity (m/s). */
    float _gps_velD_diff_filt = 0.0f;
    
    /** \param _gps_velN_filt GPS filtered North velocity (m/s). */
    float _gps_velN_filt = 0.0f;
    
    /** \param _gps_velE_filt GPS filtered East velocity (m/s). */
    float _gps_velE_filt = 0.0f;
    
    /** \param _last_gps_fail_us The last system time in usec that the GPS failed it's checks. */
    uint64_t _last_gps_fail_us = 0;


    //------------------ Variables used to publish the WGS-84 location of the EKF local NED origin ------------------//
    /** \param _last_gps_origin_time_us Clock time the origin was last set (uSec). */
    uint64_t _last_gps_origin_time_us = 0;
    
    /** \param _gps_alt_ref WGS-84 height (m). */
    float _gps_alt_ref = 0.0f;

    /** \param _gps_check_fail_status           - @TODO - Requires description. */
    gps_check_fail_status_u _gps_check_fail_status;

    /** \brief Calculates the Output States.*/
    void calculateOutputStates();

    /** \brief Initializes the EKF.*/
    bool initialiseFilter(void);

    /** \brief Initializes the Covariance matrices.*/
    void initialiseCovariance();

    /** \brief State Prediction step.*/
    void predictState();

    /** \brief Covariance Matrix Prediction step.*/
    void predictCovariance();

    /** \brief Fuse Magnetometer Measurements.*/
    void fuseMag();

    /** \brief Fuse Heading Measurements.*/
    void fuseHeading();

    /** \brief Fuse Airspeed measurement.*/
    void fuseAirspeed();

    /** \brief Fuse Distance Sensor/Range measurement.*/
    void fuseRange();

    /** \brief Fuse the Velocity, Position, and Height measurements.*/
    void fuseVelPosHeight();

    /** \brief Reset the velocity estimate.*/
    void resetVelocity();

    /** \brief Reset the Position estimate.*/
    void resetPosition();

    /** \brief Enforce Covariance Matrix symmetry.*/
    void makeCovSymetrical();

    /** \brief Bound value growth in the Covariance Matrix values.*/
    void limitCov();

    /**
     * \brief Output Covariance Matrix to file.
     * \arg filename The output filename.
     */
    void printCovToFile(char const *filename);

    /** \brief                  - @TODO - Requires description.*/
    void assertCovNiceness();

    /** \brief Enforce matrix symmetry.*/
    void makeSymmetrical();

    /** \brief                  - @TODO - Requires description.*/
    void constrainStates();

    /**
     * \brief               - @TODO - Requires description.
     * \arg K               - @TODO - Requires description.
     * \arg innovation      - @TODO - Requires description.
     */
    void fuse(float *K, float innovation);

    /** \brief Print State values to terminal.*/
    void printStates();

    /** \brief Print State values at high rate to terminal.*/
    void printStatesFast();

    /**
     * \brief Calculates the Earth Rotational Rate in the NED local coordinate frame.
     * \arg omega Rotational rate vector reference to return calculated value.
     * \arg lat_rad The Current Lattitude at which to calculate the local coordinate frame rotational rate.
     */
    void calcEarthRateNED(Vector3f &omega, double lat_rad) const;
=======
	static const uint8_t _k_num_states = 24;
	static constexpr float _k_earth_rate = 0.000072921f;

	stateSample _state;

	bool _filter_initialised;
	bool _earth_rate_initialised;

	bool _fuse_height;	// baro height data should be fused
	bool _fuse_pos;		// gps position data should be fused
	bool _fuse_hor_vel;		// gps horizontal velocity measurement should be fused
	bool _fuse_vert_vel;	// gps vertical velocity measurement should be fused

	uint64_t _time_last_fake_gps;

	uint64_t _time_last_pos_fuse;   // time the last fusion of horizotal position measurements was performed (usec)
	uint64_t _time_last_vel_fuse;   // time the last fusion of velocity measurements was performed (usec)
	uint64_t _time_last_hgt_fuse;   // time the last fusion of height measurements was performed (usec)
	uint64_t _time_last_of_fuse;    // time the last fusion of optical flow measurements were performed (usec)
	Vector2f _last_known_posNE;     // last known local NE position vector (m)
	float _last_disarmed_posD;      // vertical position recorded at arming (m)

	Vector3f _earth_rate_NED;

	matrix::Dcm<float> _R_prev;

	float P[_k_num_states][_k_num_states];	// state covariance matrix

	float _vel_pos_innov[6];	// innovations: 0-2 vel,  3-5 pos
	float _mag_innov[3];		// earth magnetic field innovations
	float _heading_innov;		// heading measurement innovation

	float _vel_pos_innov_var[6]; // innovation variances: 0-2 vel, 3-5 pos
	float _mag_innov_var[3]; // earth magnetic field innovation variance
	float _heading_innov_var; // heading measurement innovation variance

	// complementary filter states
	Vector3f _delta_angle_corr;
	Vector3f _delta_vel_corr;
	Vector3f _vel_corr;
	imuSample _imu_down_sampled;
	Quaternion _q_down_sampled;

	// variables used for the GPS quality checks
	float _gpsDriftVelN = 0.0f;     // GPS north position derivative (m/s)
	float _gpsDriftVelE = 0.0f;     // GPS east position derivative (m/s)
	float _gps_drift_velD = 0.0f;     // GPS down position derivative (m/s)
	float _gps_velD_diff_filt = 0.0f;   // GPS filtered Down velocity (m/s)
	float _gps_velN_filt = 0.0f;  // GPS filtered North velocity (m/s)
	float _gps_velE_filt = 0.0f;   // GPS filtered East velocity (m/s)
	uint64_t _last_gps_fail_us = 0;   // last system time in usec that the GPS failed it's checks

	// Variables used to publish the WGS-84 location of the EKF local NED origin
	uint64_t _last_gps_origin_time_us = 0;              // time the origin was last set (uSec)
	float _gps_alt_ref = 0.0f;                          // WGS-84 height (m)


	gps_check_fail_status_u _gps_check_fail_status;

	void calculateOutputStates();

	bool initialiseFilter(void);

	void initialiseCovariance();

	void predictState();

	void predictCovariance();

	void fuseMag();

	void fuseHeading();

	void fuseDeclination();

	void fuseAirspeed();

	void fuseRange();

	void fuseVelPosHeight();

	void resetVelocity();

	void resetPosition();

	void makeCovSymetrical();

	void limitCov();

	void printCovToFile(char const *filename);

	void assertCovNiceness();

	void makeSymmetrical();

	void constrainStates();

	void fuse(float *K, float innovation);

	void printStates();

	void printStatesFast();

	void calcEarthRateNED(Vector3f &omega, double lat_rad) const;
>>>>>>> 499545f0

    /**
     * \brief Return true id the GPS quality is good enough to set an origin and start aiding.
     * \arg gps Pointer to the GPS message object.
     */
    bool gps_is_good(struct gps_message *gps);

    /** \brief Control the filter fusion modes. */
    void controlFusionModes();

    /** \brief Determine if we are airborne or motors are armed. */
    void calculateVehicleStatus();

	// return the square of two foating point numbers - used in autocoded sections
	inline float sq(float var)
	{
		return var * var;
	}
};<|MERGE_RESOLUTION|>--- conflicted
+++ resolved
@@ -130,7 +130,6 @@
 
 private:
 
-<<<<<<< HEAD
     /** \param _k_num_states Length of the State Vector, (number of states to be estimated). */
     static const uint8_t _k_num_states = 24;
 
@@ -276,6 +275,9 @@
     /** \brief Fuse Heading Measurements.*/
     void fuseHeading();
 
+    /** \brief Fuse Magnetic Declination.*/
+    void fuseDeclination();
+
     /** \brief Fuse Airspeed measurement.*/
     void fuseAirspeed();
 
@@ -331,112 +333,6 @@
      * \arg lat_rad The Current Lattitude at which to calculate the local coordinate frame rotational rate.
      */
     void calcEarthRateNED(Vector3f &omega, double lat_rad) const;
-=======
-	static const uint8_t _k_num_states = 24;
-	static constexpr float _k_earth_rate = 0.000072921f;
-
-	stateSample _state;
-
-	bool _filter_initialised;
-	bool _earth_rate_initialised;
-
-	bool _fuse_height;	// baro height data should be fused
-	bool _fuse_pos;		// gps position data should be fused
-	bool _fuse_hor_vel;		// gps horizontal velocity measurement should be fused
-	bool _fuse_vert_vel;	// gps vertical velocity measurement should be fused
-
-	uint64_t _time_last_fake_gps;
-
-	uint64_t _time_last_pos_fuse;   // time the last fusion of horizotal position measurements was performed (usec)
-	uint64_t _time_last_vel_fuse;   // time the last fusion of velocity measurements was performed (usec)
-	uint64_t _time_last_hgt_fuse;   // time the last fusion of height measurements was performed (usec)
-	uint64_t _time_last_of_fuse;    // time the last fusion of optical flow measurements were performed (usec)
-	Vector2f _last_known_posNE;     // last known local NE position vector (m)
-	float _last_disarmed_posD;      // vertical position recorded at arming (m)
-
-	Vector3f _earth_rate_NED;
-
-	matrix::Dcm<float> _R_prev;
-
-	float P[_k_num_states][_k_num_states];	// state covariance matrix
-
-	float _vel_pos_innov[6];	// innovations: 0-2 vel,  3-5 pos
-	float _mag_innov[3];		// earth magnetic field innovations
-	float _heading_innov;		// heading measurement innovation
-
-	float _vel_pos_innov_var[6]; // innovation variances: 0-2 vel, 3-5 pos
-	float _mag_innov_var[3]; // earth magnetic field innovation variance
-	float _heading_innov_var; // heading measurement innovation variance
-
-	// complementary filter states
-	Vector3f _delta_angle_corr;
-	Vector3f _delta_vel_corr;
-	Vector3f _vel_corr;
-	imuSample _imu_down_sampled;
-	Quaternion _q_down_sampled;
-
-	// variables used for the GPS quality checks
-	float _gpsDriftVelN = 0.0f;     // GPS north position derivative (m/s)
-	float _gpsDriftVelE = 0.0f;     // GPS east position derivative (m/s)
-	float _gps_drift_velD = 0.0f;     // GPS down position derivative (m/s)
-	float _gps_velD_diff_filt = 0.0f;   // GPS filtered Down velocity (m/s)
-	float _gps_velN_filt = 0.0f;  // GPS filtered North velocity (m/s)
-	float _gps_velE_filt = 0.0f;   // GPS filtered East velocity (m/s)
-	uint64_t _last_gps_fail_us = 0;   // last system time in usec that the GPS failed it's checks
-
-	// Variables used to publish the WGS-84 location of the EKF local NED origin
-	uint64_t _last_gps_origin_time_us = 0;              // time the origin was last set (uSec)
-	float _gps_alt_ref = 0.0f;                          // WGS-84 height (m)
-
-
-	gps_check_fail_status_u _gps_check_fail_status;
-
-	void calculateOutputStates();
-
-	bool initialiseFilter(void);
-
-	void initialiseCovariance();
-
-	void predictState();
-
-	void predictCovariance();
-
-	void fuseMag();
-
-	void fuseHeading();
-
-	void fuseDeclination();
-
-	void fuseAirspeed();
-
-	void fuseRange();
-
-	void fuseVelPosHeight();
-
-	void resetVelocity();
-
-	void resetPosition();
-
-	void makeCovSymetrical();
-
-	void limitCov();
-
-	void printCovToFile(char const *filename);
-
-	void assertCovNiceness();
-
-	void makeSymmetrical();
-
-	void constrainStates();
-
-	void fuse(float *K, float innovation);
-
-	void printStates();
-
-	void printStatesFast();
-
-	void calcEarthRateNED(Vector3f &omega, double lat_rad) const;
->>>>>>> 499545f0
 
     /**
      * \brief Return true id the GPS quality is good enough to set an origin and start aiding.
