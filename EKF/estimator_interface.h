/****************************************************************************
 *
 *   Copyright (c) 2015-2020 Estimation and Control Library (ECL). All rights reserved.
 *
 * Redistribution and use in source and binary forms, with or without
 * modification, are permitted provided that the following conditions
 * are met:
 *
 * 1. Redistributions of source code must retain the above copyright
 *    notice, this list of conditions and the following disclaimer.
 * 2. Redistributions in binary form must reproduce the above copyright
 *    notice, this list of conditions and the following disclaimer in
 *    the documentation and/or other materials provided with the
 *    distribution.
 * 3. Neither the name ECL nor the names of its contributors may be
 *    used to endorse or promote products derived from this software
 *    without specific prior written permission.
 *
 * THIS SOFTWARE IS PROVIDED BY THE COPYRIGHT HOLDERS AND CONTRIBUTORS
 * "AS IS" AND ANY EXPRESS OR IMPLIED WARRANTIES, INCLUDING, BUT NOT
 * LIMITED TO, THE IMPLIED WARRANTIES OF MERCHANTABILITY AND FITNESS
 * FOR A PARTICULAR PURPOSE ARE DISCLAIMED. IN NO EVENT SHALL THE
 * COPYRIGHT OWNER OR CONTRIBUTORS BE LIABLE FOR ANY DIRECT, INDIRECT,
 * INCIDENTAL, SPECIAL, EXEMPLARY, OR CONSEQUENTIAL DAMAGES (INCLUDING,
 * BUT NOT LIMITED TO, PROCUREMENT OF SUBSTITUTE GOODS OR SERVICES; LOSS
 * OF USE, DATA, OR PROFITS; OR BUSINESS INTERRUPTION) HOWEVER CAUSED
 * AND ON ANY THEORY OF LIABILITY, WHETHER IN CONTRACT, STRICT
 * LIABILITY, OR TORT (INCLUDING NEGLIGENCE OR OTHERWISE) ARISING IN
 * ANY WAY OUT OF THE USE OF THIS SOFTWARE, EVEN IF ADVISED OF THE
 * POSSIBILITY OF SUCH DAMAGE.
 *
 ****************************************************************************/

/**
 * @file estimator_interface.h
 * Definition of base class for attitude estimators
 *
 * @author Roman Bast <bapstroman@gmail.com>
 *
 */

#pragma once

#include <ecl.h>
#include "common.h"
#include "RingBuffer.h"
#include <AlphaFilter/AlphaFilter.hpp>
#include "imu_down_sampler.hpp"
#include "sensor_range_finder.hpp"
#include "utils.hpp"

#include <geo/geo.h>
#include <matrix/math.hpp>
#include <mathlib/mathlib.h>

using namespace estimator;

class EstimatorInterface
{
public:
	// ask estimator for sensor data collection decision and do any preprocessing if required, returns true if not defined
	virtual bool collect_gps(const gps_message &gps) = 0;

	void setIMUData(const imuSample &imu_sample);

	/*
	Returns  following IMU vibration metrics in the following array locations
	0 : Gyro delta angle coning metric = filtered length of (delta_angle x prev_delta_angle)
	1 : Gyro high frequency vibe = filtered length of (delta_angle - prev_delta_angle)
	2 : Accel high frequency vibe = filtered length of (delta_velocity - prev_delta_velocity)
	*/
	const Vector3f &getImuVibrationMetrics() const { return _vibe_metrics; }

	void setMagData(const magSample &mag_sample);

	void setGpsData(const gps_message &gps);

	void setBaroData(const baroSample &baro_sample);

	void setAirspeedData(const airspeedSample &airspeed_sample);

	void setRangeData(const rangeSample &range_sample);

	// if optical flow sensor gyro delta angles are not available, set gyro_xyz vector fields to NaN and the EKF will use its internal delta angle data instead
	void setOpticalFlowData(const flowSample &flow);

	// set external vision position and attitude data
	void setExtVisionData(const extVisionSample &evdata);

	void setAuxVelData(const auxVelSample &auxvel_sample);

	// return a address to the parameters struct
	// in order to give access to the application
	parameters *getParamHandle() { return &_params; }

	// set vehicle landed status data
	void set_in_air_status(bool in_air) { _control_status.flags.in_air = in_air; }

	// return true if the attitude is usable
	bool attitude_valid() const { return ISFINITE(_output_new.quat_nominal(0)) && _control_status.flags.tilt_align; }

	// get vehicle landed status data
	bool get_in_air_status() const { return _control_status.flags.in_air; }

	// get wind estimation status
	bool get_wind_status() const { return _control_status.flags.wind; }

	// set vehicle is fixed wing status
	void set_is_fixed_wing(bool is_fixed_wing) { _control_status.flags.fixed_wing = is_fixed_wing; }

	// set flag if synthetic sideslip measurement should be fused
	void set_fuse_beta_flag(bool fuse_beta) { _control_status.flags.fuse_beta = (fuse_beta && _control_status.flags.in_air); }

	// set flag if static pressure rise due to ground effect is expected
	// use _params.gnd_effect_deadzone to adjust for expected rise in static pressure
	// flag will clear after GNDEFFECT_TIMEOUT uSec
	void set_gnd_effect_flag(bool gnd_effect)
	{
		_control_status.flags.gnd_effect = gnd_effect;
		_time_last_gnd_effect_on = _time_last_imu;
	}

	// set air density used by the multi-rotor specific drag force fusion
	void set_air_density(float air_density) { _air_density = air_density; }

	// set sensor limitations reported by the rangefinder
	void set_rangefinder_limits(float min_distance, float max_distance)
	{
		_range_sensor.setLimits(min_distance, max_distance);
	}

	// set sensor limitations reported by the optical flow sensor
	void set_optical_flow_limits(float max_flow_rate, float min_distance, float max_distance)
	{
		_flow_max_rate = max_flow_rate;
		_flow_min_distance = min_distance;
		_flow_max_distance = max_distance;
	}

	// the flags considered are opt_flow, gps, ev_vel and ev_pos
	bool isOnlyActiveSourceOfHorizontalAiding(bool aiding_flag) const;

	/*
	 * Check if there are any other active source of horizontal aiding
	 * Warning: does not tell if the selected source is
	 * active, use isOnlyActiveSourceOfHorizontalAiding() for this
	 *
	 * The flags considered are opt_flow, gps, ev_vel and ev_pos
	 *
	 * @param aiding_flag a flag in _control_status.flags
	 * @return true if an other source than aiding_flag is active
	 */
	bool isOtherSourceOfHorizontalAidingThan(bool aiding_flag) const;

	// Return true if at least one source of horizontal aiding is active
	// the flags considered are opt_flow, gps, ev_vel and ev_pos
	bool isHorizontalAidingActive() const;

	int getNumberOfActiveHorizontalAidingSources() const;

	// return true if the local position estimate is valid
	bool local_position_is_valid() const { return !_deadreckon_time_exceeded; }

	// return true if the EKF is dead reckoning the position using inertial data only
	bool inertial_dead_reckoning() const { return _is_dead_reckoning; }

	const matrix::Quatf &getQuaternion() const { return _output_new.quat_nominal; }

	// get the velocity of the body frame origin in local NED earth frame
	Vector3f getVelocity() const { return _output_new.vel - _vel_imu_rel_body_ned; }

	// get the velocity derivative in earth frame
	const Vector3f &getVelocityDerivative() const { return _vel_deriv; }

	// get the derivative of the vertical position of the body frame origin in local NED earth frame
	float getVerticalPositionDerivative() const { return _output_vert_new.vert_vel - _vel_imu_rel_body_ned(2); }

	// get the position of the body frame origin in local earth frame
	Vector3f getPosition() const
	{
		// rotate the position of the IMU relative to the boy origin into earth frame
		const Vector3f pos_offset_earth = _R_to_earth_now * _params.imu_pos_body;
		// subtract from the EKF position (which is at the IMU) to get position at the body origin
		return _output_new.pos - pos_offset_earth;
	}

	// Get the value of magnetic declination in degrees to be saved for use at the next startup
	// Returns true when the declination can be saved
	// At the next startup, set param.mag_declination_deg to the value saved
	bool get_mag_decl_deg(float *val) const
	{
		if (_NED_origin_initialised && (_params.mag_declination_source & MASK_SAVE_GEO_DECL)) {
			*val = math::degrees(_mag_declination_gps);
			return true;

		} else {
			return false;
		}
	}

	// get EKF mode status
<<<<<<< HEAD
	void get_control_mode(uint32_t *val) { *val = _control_status.value; }
	const decltype(filter_control_status_u::flags) &control_status_flags() const { return _control_status.flags; }
	const decltype(filter_control_status_u::flags) &control_status_prev_flags() const { return _control_status_prev.flags; }

	// get EKF internal fault status
	void get_filter_fault_status(uint16_t *val) { *val = _fault_status.value; }
	const decltype(fault_status_u::flags) &fault_status_flags() const { return _fault_status.flags; }

	const decltype(innovation_fault_status_u::flags) &innov_check_fail_status_flags() const { return _innov_check_fail_status.flags; }
=======
	void get_control_mode(uint32_t *val) const { *val = _control_status.value; }

	// get EKF internal fault status
	void get_filter_fault_status(uint16_t *val) const { *val = _fault_status.value; }
>>>>>>> a2109280

	bool isVehicleAtRest() const { return _control_status.flags.vehicle_at_rest; }

	// Getter for the average imu update period in s
	float get_dt_imu_avg() const { return _dt_imu_avg; }

	// Getter for the imu sample on the delayed time horizon
	const imuSample &get_imu_sample_delayed() const { return _imu_sample_delayed; }

	// Getter for the baro sample on the delayed time horizon
	const baroSample &get_baro_sample_delayed() const { return _baro_sample_delayed; }

	void print_status();

	static constexpr unsigned FILTER_UPDATE_PERIOD_MS{10};	// ekf prediction period in milliseconds - this should ideally be an integer multiple of the IMU time delta
	static constexpr float FILTER_UPDATE_PERIOD_S{FILTER_UPDATE_PERIOD_MS * 0.001f};

protected:

	EstimatorInterface() = default;
	virtual ~EstimatorInterface() = default;

	virtual bool init(uint64_t timestamp) = 0;

	parameters _params;		// filter parameters

	/*
	 OBS_BUFFER_LENGTH defines how many observations (non-IMU measurements) we can buffer
	 which sets the maximum frequency at which we can process non-IMU measurements. Measurements that
	 arrive too soon after the previous measurement will not be processed.
	 max freq (Hz) = (OBS_BUFFER_LENGTH - 1) / (IMU_BUFFER_LENGTH * FILTER_UPDATE_PERIOD_S)
	 This can be adjusted to match the max sensor data rate plus some margin for jitter.
	*/
	uint8_t _obs_buffer_length{0};

	/*
	IMU_BUFFER_LENGTH defines how many IMU samples we buffer which sets the time delay from current time to the
	EKF fusion time horizon and therefore the maximum sensor time offset relative to the IMU that we can compensate for.
	max sensor time offet (msec) =  IMU_BUFFER_LENGTH * FILTER_UPDATE_PERIOD_MS
	This can be adjusted to a value that is FILTER_UPDATE_PERIOD_MS longer than the maximum observation time delay.
	*/
	uint8_t _imu_buffer_length{0};

	float _dt_imu_avg{0.0f};	// average imu update period in s

	imuSample _imu_sample_delayed{};	// captures the imu sample on the delayed time horizon

	// measurement samples capturing measurements on the delayed time horizon
	magSample _mag_sample_delayed{};
	baroSample _baro_sample_delayed{};
	gpsSample _gps_sample_delayed{};
	sensor::SensorRangeFinder _range_sensor{};
	airspeedSample _airspeed_sample_delayed{};
	flowSample _flow_sample_delayed{};
	extVisionSample _ev_sample_delayed{};
	dragSample _drag_sample_delayed{};
	dragSample _drag_down_sampled{};	// down sampled drag specific force data (filter prediction rate -> observation rate)
	auxVelSample _auxvel_sample_delayed{};

	float _air_density{CONSTANTS_AIR_DENSITY_SEA_LEVEL_15C};		// air density (kg/m**3)

	// Sensor limitations
	float _flow_max_rate{0.0f}; ///< maximum angular flow rate that the optical flow sensor can measure (rad/s)
	float _flow_min_distance{0.0f};	///< minimum distance that the optical flow sensor can operate at (m)
	float _flow_max_distance{0.0f};	///< maximum distance that the optical flow sensor can operate at (m)

	// Output Predictor
	outputSample _output_new{};		// filter output on the non-delayed time horizon
	outputVert _output_vert_new{};		// vertical filter output on the non-delayed time horizon
	imuSample _newest_high_rate_imu_sample{};		// imu sample capturing the newest imu data
	Matrix3f _R_to_earth_now;		// rotation matrix from body to earth frame at current time
	Vector3f _vel_imu_rel_body_ned;		// velocity of IMU relative to body origin in NED earth frame
	Vector3f _vel_deriv;		// velocity derivative at the IMU in NED earth frame (m/s/s)

	bool _imu_updated{false};      // true if the ekf should update (completed downsampling process)
	bool _initialised{false};      // true if the ekf interface instance (data buffering) is initialized

	bool _NED_origin_initialised{false};
	bool _gps_speed_valid{false};
	float _gps_origin_eph{0.0f}; // horizontal position uncertainty of the GPS origin
	float _gps_origin_epv{0.0f}; // vertical position uncertainty of the GPS origin
	struct map_projection_reference_s _pos_ref {};   // Contains WGS-84 position latitude and longitude (radians) of the EKF origin
	struct map_projection_reference_s _gps_pos_prev {};   // Contains WGS-84 position latitude and longitude (radians) of the previous GPS message
	float _gps_alt_prev{0.0f};	// height from the previous GPS message (m)
	float _gps_yaw_offset{0.0f};	// Yaw offset angle for dual GPS antennas used for yaw estimation (radians).

	// innovation consistency check monitoring ratios
	float _yaw_test_ratio{};		// yaw innovation consistency check ratio
	Vector3f _mag_test_ratio;		// magnetometer XYZ innovation consistency check ratios
	Vector2f _gps_vel_test_ratio;		// GPS velocity innovation consistency check ratios
	Vector2f _gps_pos_test_ratio;		// GPS position innovation consistency check ratios
	Vector2f _ev_vel_test_ratio;		// EV velocity innovation consistency check ratios
	Vector2f _ev_pos_test_ratio ;		// EV position innovation consistency check ratios
	Vector2f _aux_vel_test_ratio;		// Auxiliray horizontal velocity innovation consistency check ratio
	Vector2f _baro_hgt_test_ratio;		// baro height innovation consistency check ratios
	Vector2f _rng_hgt_test_ratio;		// range finder height innovation consistency check ratios
	float _optflow_test_ratio{};		// Optical flow innovation consistency check ratio
	float _tas_test_ratio{};		// tas innovation consistency check ratio
	float _hagl_test_ratio{};		// height above terrain measurement innovation consistency check ratio
	float _beta_test_ratio{};		// sideslip innovation consistency check ratio
	Vector2f _drag_test_ratio;		// drag innovation consistency check ratio
	innovation_fault_status_u _innov_check_fail_status{};

	bool _is_dead_reckoning{false};		// true if we are no longer fusing measurements that constrain horizontal velocity drift
	bool _deadreckon_time_exceeded{true};	// true if the horizontal nav solution has been deadreckoning for too long and is invalid
	bool _is_wind_dead_reckoning{false};	// true if we are navigationg reliant on wind relative measurements

	float _gps_drift_metrics[3] {};	// Array containing GPS drift metrics
					// [0] Horizontal position drift rate (m/s)
					// [1] Vertical position drift rate (m/s)
					// [2] Filtered horizontal velocity (m/s)
	uint64_t _time_last_move_detect_us{0};	// timestamp of last movement detection event in microseconds
	bool _gps_drift_updated{false};	// true when _gps_drift_metrics has been updated and is ready for retrieval

	// data buffer instances
	RingBuffer<imuSample> _imu_buffer;
	RingBuffer<gpsSample> _gps_buffer;
	RingBuffer<magSample> _mag_buffer;
	RingBuffer<baroSample> _baro_buffer;
	RingBuffer<rangeSample> _range_buffer;
	RingBuffer<airspeedSample> _airspeed_buffer;
	RingBuffer<flowSample> 	_flow_buffer;
	RingBuffer<extVisionSample> _ext_vision_buffer;
	RingBuffer<outputSample> _output_buffer;
	RingBuffer<outputVert> _output_vert_buffer;
	RingBuffer<dragSample> _drag_buffer;
	RingBuffer<auxVelSample> _auxvel_buffer;

	// timestamps of latest in buffer saved measurement in microseconds
	uint64_t _time_last_imu{0};
	uint64_t _time_last_gps{0};
	uint64_t _time_last_mag{0}; ///< measurement time of last magnetomter sample (uSec)
	uint64_t _time_last_baro{0};
	uint64_t _time_last_range{0};
	uint64_t _time_last_airspeed{0};
	uint64_t _time_last_ext_vision{0};
	uint64_t _time_last_optflow{0};
	uint64_t _time_last_auxvel{0};
	//last time the baro ground effect compensation was turned on externally (uSec)
	uint64_t _time_last_gnd_effect_on{0};

	fault_status_u _fault_status{};

	// allocate data buffers and initialize interface variables
	bool initialise_interface(uint64_t timestamp);

	float _mag_declination_gps{NAN};         // magnetic declination returned by the geo library using the last valid GPS position (rad)
	float _mag_inclination_gps{NAN};	  // magnetic inclination returned by the geo library using the last valid GPS position (rad)
	float _mag_strength_gps{NAN};	          // magnetic strength returned by the geo library using the last valid GPS position (T)

	// this is the current status of the filter control modes
	filter_control_status_u _control_status{};

	// this is the previous status of the filter control modes - used to detect mode transitions
	filter_control_status_u _control_status_prev{};

	virtual float compensateBaroForDynamicPressure(const float baro_alt_uncompensated) const = 0;

private:

	inline void setDragData(const imuSample &imu);

	inline void computeVibrationMetric(const imuSample &imu);
	inline bool checkIfVehicleAtRest(float dt, const imuSample &imu);

	void printBufferAllocationFailed(const char *buffer_name);

	// free buffer memory
	void unallocate_buffers();

	ImuDownSampler _imu_down_sampler{FILTER_UPDATE_PERIOD_S};

	unsigned _min_obs_interval_us{0}; // minimum time interval between observations that will guarantee data is not lost (usec)

	// IMU vibration and movement monitoring
	Vector3f _delta_ang_prev;	// delta angle from the previous IMU measurement
	Vector3f _delta_vel_prev;	// delta velocity from the previous IMU measurement
	Vector3f _vibe_metrics;	// IMU vibration metrics
					// [0] Level of coning vibration in the IMU delta angles (rad^2)
					// [1] high frequency vibration level in the IMU delta angle data (rad)
					// [2] high frequency vibration level in the IMU delta velocity data (m/s)

	// Used to down sample barometer data
	uint64_t _baro_timestamp_sum{0};	// summed timestamp to provide the timestamp of the averaged sample
	float _baro_alt_sum{0.0f};			// summed pressure altitude readings (m)
	uint8_t _baro_sample_count{0};		// number of barometric altitude measurements summed

	// Used by the multi-rotor specific drag force fusion
	uint8_t _drag_sample_count{0};	// number of drag specific force samples assumulated at the filter prediction rate
	float _drag_sample_time_dt{0.0f};	// time integral across all samples used to form _drag_down_sampled (sec)

	// Used to downsample magnetometer data
	uint64_t _mag_timestamp_sum{0};
	Vector3f _mag_data_sum;
	uint8_t _mag_sample_count{0};

	// observation buffer final allocation failed
	bool _gps_buffer_fail{false};
	bool _mag_buffer_fail{false};
	bool _baro_buffer_fail{false};
	bool _range_buffer_fail{false};
	bool _airspeed_buffer_fail{false};
	bool _flow_buffer_fail{false};
	bool _ev_buffer_fail{false};
	bool _drag_buffer_fail{false};
	bool _auxvel_buffer_fail{false};

};<|MERGE_RESOLUTION|>--- conflicted
+++ resolved
@@ -199,22 +199,15 @@
 	}
 
 	// get EKF mode status
-<<<<<<< HEAD
-	void get_control_mode(uint32_t *val) { *val = _control_status.value; }
+	void get_control_mode(uint32_t *val) const { *val = _control_status.value; }
 	const decltype(filter_control_status_u::flags) &control_status_flags() const { return _control_status.flags; }
 	const decltype(filter_control_status_u::flags) &control_status_prev_flags() const { return _control_status_prev.flags; }
 
 	// get EKF internal fault status
-	void get_filter_fault_status(uint16_t *val) { *val = _fault_status.value; }
+	void get_filter_fault_status(uint16_t *val) const { *val = _fault_status.value; }
 	const decltype(fault_status_u::flags) &fault_status_flags() const { return _fault_status.flags; }
 
 	const decltype(innovation_fault_status_u::flags) &innov_check_fail_status_flags() const { return _innov_check_fail_status.flags; }
-=======
-	void get_control_mode(uint32_t *val) const { *val = _control_status.value; }
-
-	// get EKF internal fault status
-	void get_filter_fault_status(uint16_t *val) const { *val = _fault_status.value; }
->>>>>>> a2109280
 
 	bool isVehicleAtRest() const { return _control_status.flags.vehicle_at_rest; }
 
