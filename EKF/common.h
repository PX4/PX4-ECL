/****************************************************************************
 *
 *   Copyright (c) 2015 Estimation and Control Library (ECL). All rights reserved.
 *
 * Redistribution and use in source and binary forms, with or without
 * modification, are permitted provided that the following conditions
 * are met:
 *
 * 1. Redistributions of source code must retain the above copyright
 *    notice, this list of conditions and the following disclaimer.
 * 2. Redistributions in binary form must reproduce the above copyright
 *    notice, this list of conditions and the following disclaimer in
 *    the documentation and/or other materials provided with the
 *    distribution.
 * 3. Neither the name ECL nor the names of its contributors may be
 *    used to endorse or promote products derived from this software
 *    without specific prior written permission.
 *
 * THIS SOFTWARE IS PROVIDED BY THE COPYRIGHT HOLDERS AND CONTRIBUTORS
 * "AS IS" AND ANY EXPRESS OR IMPLIED WARRANTIES, INCLUDING, BUT NOT
 * LIMITED TO, THE IMPLIED WARRANTIES OF MERCHANTABILITY AND FITNESS
 * FOR A PARTICULAR PURPOSE ARE DISCLAIMED. IN NO EVENT SHALL THE
 * COPYRIGHT OWNER OR CONTRIBUTORS BE LIABLE FOR ANY DIRECT, INDIRECT,
 * INCIDENTAL, SPECIAL, EXEMPLARY, OR CONSEQUENTIAL DAMAGES (INCLUDING,
 * BUT NOT LIMITED TO, PROCUREMENT OF SUBSTITUTE GOODS OR SERVICES; LOSS
 * OF USE, DATA, OR PROFITS; OR BUSINESS INTERRUPTION) HOWEVER CAUSED
 * AND ON ANY THEORY OF LIABILITY, WHETHER IN CONTRACT, STRICT
 * LIABILITY, OR TORT (INCLUDING NEGLIGENCE OR OTHERWISE) ARISING IN
 * ANY WAY OUT OF THE USE OF THIS SOFTWARE, EVEN IF ADVISED OF THE
 * POSSIBILITY OF SUCH DAMAGE.
 *
 ****************************************************************************/

/**
 * @file common.h
 * Definition of base class for attitude estimators
 *
 * @author Roman Bast <bapstroman@gmail.com>
 * @author Siddharth Bharat Purohit <siddharthbharatpurohit@gmail.com>
 *
 */

namespace estimator
{
struct gps_message {
	uint64_t time_usec;
	int32_t lat;                // Latitude in 1E-7 degrees
	int32_t lon;                // Longitude in 1E-7 degrees
	int32_t alt;                // Altitude in 1E-3 meters (millimeters) above MSL
	uint8_t fix_type;           // 0-1: no fix, 2: 2D fix, 3: 3D fix, 4: RTCM code differential, 5: Real-Time
	float eph;                  // GPS horizontal position accuracy in m
	float epv;                  // GPS vertical position accuracy in m
	float sacc;                 // GPS speed accuracy in m/s
	uint64_t time_usec_vel;     // Timestamp for velocity informations
	float vel_m_s;              // GPS ground speed (m/s)
	float vel_ned[3];           // GPS ground speed NED
	bool vel_ned_valid;         // GPS ground speed is valid
	uint8_t nsats;              // number of satellites used
	float gdop;                 // geometric dilution of precision
};

typedef matrix::Vector<float, 2> Vector2f;
typedef matrix::Vector<float, 3> Vector3f;
typedef matrix::Quaternion<float> Quaternion;
typedef matrix::Matrix<float, 3, 3> Matrix3f;

struct flow_message {
	uint8_t quality;			// Quality of Flow data
	Vector2f flowdata;			// Flow data received
	Vector3f gyrodata;			// Gyro data from flow sensor
	uint32_t dt;				// integration time of flow samples
};

struct ext_vision_message {
	Vector3f posNED;  // measured NED position relative to the local origin (m)
	Quaternion quat;  // measured quaternion orientation defining rotation from NED to body frame
	float posErr;     // 1-Sigma spherical position accuracy (m)
	float angErr;     // 1-Sigma angular error (rad)
};

struct outputSample {
	Quaternion  quat_nominal;	// nominal quaternion describing vehicle attitude
	Vector3f    vel;	// NED velocity estimate in earth frame in m/s
	Vector3f    pos;	// NED position estimate in earth frame in m/s
	uint64_t 	time_us;	// timestamp in microseconds
};

struct imuSample {
	Vector3f    delta_ang;	// delta angle in body frame (integrated gyro measurements)
	Vector3f    delta_vel;	// delta velocity in body frame (integrated accelerometer measurements)
	float       delta_ang_dt;	// delta angle integration period in seconds
	float       delta_vel_dt;	// delta velocity integration period in seconds
	uint64_t    time_us;	// timestamp in microseconds
};

struct gpsSample {
	Vector2f    pos;	// NE earth frame gps horizontal position measurement in m
	float       hgt;	// gps height measurement in m
	Vector3f    vel;	// NED earth frame gps velocity measurement in m/s
	float	    hacc;	// 1-std horizontal position error m
	float	    vacc;	// 1-std vertical position error m
	float       sacc;	// 1-std speed error m/s
	uint64_t    time_us;	// timestamp in microseconds
};

struct magSample {
	Vector3f    mag;	// NED magnetometer body frame measurements
	uint64_t    time_us;	// timestamp in microseconds
};

struct baroSample {
	float       hgt;	// barometer height above sea level measurement in m
	uint64_t    time_us;	// timestamp in microseconds
};

struct rangeSample {
	float       rng;	// range (distance to ground) measurement in m
	uint64_t    time_us;	// timestamp in microseconds
};

struct airspeedSample {
	float       true_airspeed;	// true airspeed measurement in m/s
	float 		eas2tas;		// equivalent to true airspeed factor 
	uint64_t    time_us;	// timestamp in microseconds
};

struct flowSample {
	uint8_t  quality; // quality indicator between 0 and 255
	Vector2f flowRadXY; // measured delta angle of the image about the X and Y body axes (rad), RH rotaton is positive
	Vector2f flowRadXYcomp;	// measured delta angle of the image about the X and Y body axes after removal of body rotation (rad), RH rotation is positive
	Vector3f gyroXYZ; // measured delta angle of the inertial frame about the body axes obtained from rate gyro measurements (rad), RH rotation is positive
	float    dt; // amount of integration time (sec)
	uint64_t time_us; // timestamp in microseconds of the integration period mid-point
};

struct extVisionSample {
	Vector3f posNED;  // measured NED position relative to the local origin (m)
	Quaternion quat;  // measured quaternion orientation defining rotation from NED to body frame
	float posErr;     // 1-Sigma spherical position accuracy (m)
	float angErr;     // 1-Sigma angular error (rad)
	uint64_t time_us; // timestamp of the measurement in microseconds
};

// Integer definitions for vdist_sensor_type
#define VDIST_SENSOR_BARO  0	// Use baro height
#define VDIST_SENSOR_GPS   1	// Use GPS height
#define VDIST_SENSOR_RANGE 2	// Use range finder height
#define VDIST_SENSOR_EV    3    // USe external vision

// Bit locations for mag_declination_source
#define MASK_USE_GEO_DECL   (1<<0)  // set to true to use the declination from the geo library when the GPS position becomes available, set to false to always use the EKF2_MAG_DECL value
#define MASK_SAVE_GEO_DECL  (1<<1)  // set to true to set the EKF2_MAG_DECL parameter to the value returned by the geo library
#define MASK_FUSE_DECL      (1<<2)  // set to true if the declination is always fused as an observation to constrain drift when 3-axis fusion is performed

// Bit locations for fusion_mode
#define MASK_USE_GPS    (1<<0)  // set to true to use GPS data
#define MASK_USE_OF     (1<<1)  // set to true to use optical flow data
#define MASK_USE_EVPOS	(1<<2)  // set to true to use external vision NED position data

// Integer definitions for mag_fusion_type
#define MAG_FUSE_TYPE_AUTO      0   // The selection of either heading or 3D magnetometer fusion will be automatic
#define MAG_FUSE_TYPE_HEADING   1   // Simple yaw angle fusion will always be used. This is less accurate, but less affected by earth field distortions. It should not be used for pitch angles outside the range from -60 to +60 deg
#define MAG_FUSE_TYPE_3D        2   // Magnetometer 3-axis fusion will always be used. This is more accurate, but more affected by localised earth field distortions
#define MAG_FUSE_TYPE_2D        3   // A 2D fusion that uses the horizontal projection of the magnetic fields measurement will alays be used. This is less accurate, but less affected by earth field distortions.
#define USE_EV_YAW		4   // Fuse yaw angle from external vision system

// Maximum sensor intervals in usec
#define GPS_MAX_INTERVAL	5e5
#define BARO_MAX_INTERVAL	2e5
#define RNG_MAX_INTERVAL	2e5
#define EV_MAX_INTERVAL		2e5

struct parameters {
	// measurement source control
	int fusion_mode;		// bitmasked integer that selects which of the GPS and optical flow aiding sources will be used
	int vdist_sensor_type;		// selects the primary source for height data

	// measurement time delays
	float mag_delay_ms;		// magnetometer measurement delay relative to the IMU (msec)
	float baro_delay_ms;		// barometer height measurement delay relative to the IMU (msec)
	float gps_delay_ms;		// GPS measurement delay relative to the IMU (msec)
	float airspeed_delay_ms;	// airspeed measurement delay relative to the IMU (msec)
	float flow_delay_ms;		// optical flow measurement delay relative to the IMU (msec) - this is to the middle of the optical flow integration interval
	float range_delay_ms;		// range finder measurement delay relative to the IMU (msec)
	float ev_delay_ms;		// off-board vision measurement delay relative to the IMU (msec)

	// input noise
	float gyro_noise;		// IMU angular rate noise used for covariance prediction (rad/sec)
	float accel_noise;		// IMU acceleration noise use for covariance prediction (m/sec/sec)

	// process noise
	float gyro_bias_p_noise;	// process noise for IMU delta angle bias prediction (rad/sec)
	float accel_bias_p_noise;	// process noise for IMU delta velocity bias prediction (m/sec/sec)
	float gyro_scale_p_noise;	// process noise for gyro scale factor prediction (N/A)
	float mage_p_noise;		// process noise for earth magnetic field prediction (Guass/sec)
	float magb_p_noise;		// process noise for body magnetic field prediction (Guass/sec)
	float wind_vel_p_noise;		// process noise for wind velocity prediction (m/sec/sec)
	float terrain_p_noise;		// process noise for terrain offset (m/sec)
	float terrain_gradient;		// gradient of terrain used to estimate process noise due to changing position (m/m)

	// position and velocity fusion
	float gps_vel_noise;		// observation noise for gps velocity fusion (m/sec)
	float gps_pos_noise;		// observation noise for gps position fusion (m)
	float pos_noaid_noise;		// observation noise for non-aiding position fusion (m)
	float baro_noise;		// observation noise for barometric height fusion (m)
	float baro_innov_gate;		// barometric height innovation consistency gate size (STD)
	float posNE_innov_gate;		// GPS horizontal position innovation consistency gate size (STD)
	float vel_innov_gate;		// GPS velocity innovation consistency gate size (STD)
	float hgt_reset_lim;		// The maximum 1-sigma uncertainty in height that can be tolerated before the height state is reset (m)

	// magnetometer fusion
	float mag_heading_noise;	// measurement noise used for simple heading fusion (rad)
	float mag_noise;		// measurement noise used for 3-axis magnetoemeter fusion (Gauss)
	float mag_declination_deg;	// magnetic declination (degrees)
	float heading_innov_gate;	// heading fusion innovation consistency gate size (STD)
	float mag_innov_gate;		// magnetometer fusion innovation consistency gate size (STD)
	int mag_declination_source;	// bitmask used to control the handling of declination data
	int mag_fusion_type;		// integer used to specify the type of magnetometer fusion used

	// airspeed fusion
	float tas_innov_gate;		// True Airspeed Innovation consistency gate size in standard deciation [WHAT SHALL THIS VALUE BE?]
  	float eas_noise;			// EAS measurement noise standard deviation used for airspeed fusion [m/s]

	// range finder fusion
	float range_noise;		// observation noise for range finder measurements (m)
	float range_innov_gate;		// range finder fusion innovation consistency gate size (STD)
	float rng_gnd_clearance;	// minimum valid value for range when on ground (m)

	// optical flow fusion
	float flow_noise;		// observation noise for optical flow LOS rate measurements (rad/sec)
	float flow_noise_qual_min;	// observation noise for optical flow LOS rate measurements when flow sensor quality is at the minimum useable (rad/sec)
	int flow_qual_min;		// minimum acceptable quality integer from  the flow sensor
	float flow_innov_gate;		// optical flow fusion innovation consistency gate size (STD)
	float flow_rate_max;		// maximum valid optical flow rate (rad/sec)

	// these parameters control the strictness of GPS quality checks used to determine uf the GPS is
	// good enough to set a local origin and commence aiding
	int gps_check_mask;     // bitmask used to control which GPS quality checks are used
	float req_hacc;         // maximum acceptable horizontal position error
	float req_vacc;         // maximum acceptable vertical position error
	float req_sacc;         // maximum acceptable speed error
	int req_nsats;          // minimum acceptable satellite count
	float req_gdop;         // maximum acceptable geometric dilution of precision
	float req_hdrift;       // maximum acceptable horizontal drift speed
	float req_vdrift;       // maximum acceptable vertical drift speed

	// XYZ offset of sensors in body axes (m)
	Vector3f imu_pos_body;	// xyz position of IMU in body frame (m)
	Vector3f gps_pos_body;	// xyz position of the GPS antenna in body frame (m)
	Vector3f rng_pos_body;	// xyz position of range sensor in body frame (m)
	Vector3f flow_pos_body;	// xyz position of range sensor focal point in body frame (m)

	// Initialize parameter values.  Initialization must be accomplished in the constructor to allow C99 compiler compatibility.
	parameters()
	{
		// measurement source control
		fusion_mode = MASK_USE_GPS;
		vdist_sensor_type = VDIST_SENSOR_BARO;

		// measurement time delays
		mag_delay_ms = 0.0f;
		baro_delay_ms = 0.0f;
		gps_delay_ms = 200.0f;
		airspeed_delay_ms = 200.0f;
<<<<<<< HEAD
		flow_delay_ms = 5.0f;
		range_delay_ms = 5.0f;
=======
		flow_delay_ms = 60.0f;
		range_delay_ms = 200.0f;
		ev_delay_ms = 100.0f;
>>>>>>> 3cba00b2

		// input noise
		gyro_noise = 6.0e-2f;
		accel_noise = 2.5e-1f;

		// process noise
		gyro_bias_p_noise = 2.5e-6f;
		accel_bias_p_noise = 3.0e-5f;
		gyro_scale_p_noise = 3.0e-4f;
		mage_p_noise = 2.5e-3f;
		magb_p_noise = 5.0e-4f;
		wind_vel_p_noise = 1.0e-1f;
		terrain_p_noise = 5.0f;
		terrain_gradient = 0.5f;

		// position and velocity fusion
		gps_vel_noise = 5.0e-1f;
		gps_pos_noise = 0.5f;
		pos_noaid_noise = 10.0f;
		baro_noise = 2.0f;
		baro_innov_gate = 5.0f;
		posNE_innov_gate = 5.0f;
		vel_innov_gate = 5.0f;
		hgt_reset_lim = 5.0f;

		// magnetometer fusion
		mag_heading_noise = 3.0e-1f;
		mag_noise = 5.0e-2f;
		mag_declination_deg = 0.0f;
		heading_innov_gate = 2.6f;
		mag_innov_gate = 3.0f;
		mag_declination_source = 3;
		mag_fusion_type = 0;

		// airspeed fusion
		tas_innov_gate = 3.0f; // [CHECK THIS VALUE]		
  		eas_noise = 1.4f;			

		// range finder fusion
		range_noise = 0.1f;
		range_innov_gate = 5.0f;
		rng_gnd_clearance = 0.1f;

		// optical flow fusion
		flow_noise = 0.15f;
		flow_noise_qual_min = 0.5f;
		flow_qual_min = 1;
		flow_innov_gate = 3.0f;
		flow_rate_max = 2.5f;

		// GPS quality checks
		gps_check_mask = 21;
		req_hacc = 5.0f;
		req_vacc = 8.0f;
		req_sacc = 1.0f;
		req_nsats = 6;
		req_gdop = 2.0f;
		req_hdrift = 0.3f;
		req_vdrift = 0.5f;

		// XYZ offset of sensors in body axes (m)
		imu_pos_body = {};
		gps_pos_body = {};
		rng_pos_body = {};
		flow_pos_body = {};
	}
};

struct stateSample {
	Vector3f    ang_error;	// attitude axis angle error (error state formulation)
	Vector3f    vel;	// NED velocity in earth frame in m/s
	Vector3f    pos;	// NED position in earth frame in m
	Vector3f    gyro_bias;	// gyro bias estimate in rad/s
	Vector3f    gyro_scale;	// gyro scale estimate
	float       accel_z_bias;	// accelerometer z axis bias estimate
	Vector3f    mag_I;	// NED earth magnetic field in gauss
	Vector3f    mag_B;	// magnetometer bias estimate in body frame in gauss
	Vector2f    wind_vel;	// wind velocity in m/s
	Quaternion  quat_nominal;	// nominal quaternion describing vehicle attitude
};

struct fault_status_t {
	bool bad_mag_x: 1; // true if the fusion of the magnetometer X-axis has encountered a numerical error
	bool bad_mag_y: 1; // true if the fusion of the magnetometer Y-axis has encountered a numerical error
	bool bad_mag_z: 1; // true if the fusion of the magnetometer Z-axis has encountered a numerical error
	bool bad_mag_hdg: 1; // true if the fusion of the magnetic heading has encountered a numerical error
	bool bad_mag_decl: 1; // true if the fusion of the magnetic declination has encountered a numerical error
	bool bad_airspeed: 1; // true if fusion of the airspeed has encountered a numerical error
	bool bad_sideslip: 1; // true if fusion of the synthetic sideslip constraint has encountered a numerical error
	bool bad_optflow_X: 1; // true if fusion of the optical flow X axis has encountered a numerical error
	bool bad_optflow_Y: 1; // true if fusion of the optical flow Y axis has encountered a numerical error
};

// publish the status of various GPS quality checks
union gps_check_fail_status_u {
	struct {
		uint16_t fix    : 1; // 0 - true if the fix type is insufficient (no 3D solution)
		uint16_t nsats  : 1; // 1 - true if number of satellites used is insufficient
		uint16_t gdop   : 1; // 2 - true if geometric dilution of precision is insufficient
		uint16_t hacc   : 1; // 3 - true if reported horizontal accuracy is insufficient
		uint16_t vacc   : 1; // 4 - true if reported vertical accuracy is insufficient
		uint16_t sacc   : 1; // 5 - true if reported speed accuracy is insufficient
		uint16_t hdrift : 1; // 6 - true if horizontal drift is excessive (can only be used when stationary on ground)
		uint16_t vdrift : 1; // 7 - true if vertical drift is excessive (can only be used when stationary on ground)
		uint16_t hspeed : 1; // 8 - true if horizontal speed is excessive (can only be used when stationary on ground)
		uint16_t vspeed : 1; // 9 - true if vertical speed error is excessive
	} flags;
	uint16_t value;
};

// bitmask containing filter control status
union filter_control_status_u {
	struct {
		uint16_t tilt_align  : 1; // 0 - true if the filter tilt alignment is complete
		uint16_t yaw_align   : 1; // 1 - true if the filter yaw alignment is complete
		uint16_t gps         : 1; // 2 - true if GPS measurements are being fused
		uint16_t opt_flow    : 1; // 3 - true if optical flow measurements are being fused
		uint16_t mag_hdg     : 1; // 4 - true if a simple magnetic yaw heading is being fused
		uint16_t mag_2D      : 1; // 5 - true if the horizontal projection of magnetometer data is being fused
		uint16_t mag_3D      : 1; // 6 - true if 3-axis magnetometer measurement are being fused
		uint16_t mag_dec     : 1; // 7 - true if synthetic magnetic declination measurements are being fused
		uint16_t in_air      : 1; // 8 - true when the vehicle is airborne
		uint16_t armed       : 1; // 9 - true when the vehicle motors are armed
		uint16_t wind        : 1; // 10 - true when wind velocity is being estimated
		uint16_t baro_hgt    : 1; // 11 - true when baro height is being fused as a primary height reference
		uint16_t rng_hgt     : 1; // 12 - true when range finder height is being fused as a primary height reference
		uint16_t gps_hgt     : 1; // 13 - true when range finder height is being fused as a primary height reference
		uint16_t ev_pos      : 1; // 14 - true when local position data from external vision is being fused
		uint16_t ev_yaw      : 1; // 15 - true when yaw data from external vision measurements is being fused
	} flags;
	uint16_t value;
};

}<|MERGE_RESOLUTION|>--- conflicted
+++ resolved
@@ -262,14 +262,9 @@
 		baro_delay_ms = 0.0f;
 		gps_delay_ms = 200.0f;
 		airspeed_delay_ms = 200.0f;
-<<<<<<< HEAD
 		flow_delay_ms = 5.0f;
 		range_delay_ms = 5.0f;
-=======
-		flow_delay_ms = 60.0f;
-		range_delay_ms = 200.0f;
-		ev_delay_ms = 100.0f;
->>>>>>> 3cba00b2
+		ev_delay_ms = 170.0f;
 
 		// input noise
 		gyro_noise = 6.0e-2f;
