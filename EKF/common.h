--- conflicted
+++ resolved
@@ -42,581 +42,420 @@
 
 namespace estimator
 {
-<<<<<<< HEAD
-    struct gps_message {
-        /** \param time_usec Clock time in mircoseconds. */
-        uint64_t time_usec;
-
-        /** \param lat Latitude in 1E-7 degrees. */
-        int32_t lat;
-        
-        /** \param lon Longitude in 1E-7 degrees. */
-        int32_t lon;
-        
-        /** \param alt Altitude in 1E-3 meters (millimeters) above MSL. */
-        int32_t alt;
-        
-        /** \param fix_type Indicator Values: 0-1: no fix, 2: 2D fix, 3: 3D fix, 4: RTCM code differential, 5: Real-Time. */
-        uint8_t fix_type;
-        
-        /** \param eph GPS horizontal position accuracy in m. */
-        float eph;
-        
-        /** \param epv GPS vertical position accuracy in m.. */
-        float epv;
-        
-        /** \param sacc GPS speed accuracy in m/s. */
-        float sacc;
-        
-        /** \param time_usec_vel Timestamp for velocity informations. */
-        uint64_t time_usec_vel;
-        
-        /** \param vel_m_s  GPS ground speed (m/s). */
-        float vel_m_s;
-        
-        /** \param vel_ned GPS ground speed NED. */
-        float vel_ned[3];
-        
-        /** \param vel_ned_valid GPS ground speed is valid. */
-        bool vel_ned_valid;
-        
-        /** \param nsats Number of satellites used. */
-        uint8_t nsats;
-        
-        /** \param gdop Geometric dilution of precision. */
-        float gdop;
-    };
-
-
-    /** Type definitions specific to the Estimation Control library. */
-    typedef matrix::Vector<float, 2> Vector2f;
-    typedef matrix::Vector<float, 3> Vector3f;
-    typedef matrix::Quaternion<float> Quaternion;
-    typedef matrix::Matrix<float, 3, 3> Matrix3f;
-
-    /**
-     * \brief Data Structure for Position, Velocity, Attitude output from the Estimator in the local coordinate frame.
-     */
-    struct outputSample {
-        /** \param quat_nominal Attitude quaternion relating the current body attitdue to the reference frame. */
-        Quaternion  quat_nominal;
-
-        /** \param vel Body velocity vector in the inertial reference frame. */
-        Vector3f    vel;
-
-        /** \param pos Position vector of the body in the inertial reference NED coordiante frame. */
-        Vector3f    pos;
-
-        /** \param time_us Timestamp associated with the estimated values (usec). */
-        uint64_t    time_us;
-    };
-
-    /**
-     * \brief Data Structure for IMU Measurement Sample data.
-     */
-    struct imuSample {
-
-        /** \param delta_ang        - @TODO - Requires description. */
-        Vector3f    delta_ang;
-        
-        /** \param delta_vel        - @TODO - Requires description.. */
-        Vector3f    delta_vel;
-        
-        /** \param delta_ang_dt     - @TODO - Requires description.. */
-        float       delta_ang_dt;
-        
-        /** \param delta_vel_dt     - @TODO - Requires description.. */
-        float       delta_vel_dt;
-        
-        /** \param time_us Clock Time associated with the measurement sample (usec). */
-        uint64_t    time_us;
-    };
-
-    /**
-     * \brief Data Structure for GPS Measurement Sample data.
-     */
-    struct gpsSample {
-
-        /** \param pos GPS Position estimate in Lat/Lon (deg)   - @TODO - Are assumptions of units here correct? */
-        Vector2f    pos;
-
-        /** \param hgt GPS Altitude measurement (m). */
-        float       hgt;
-
-        /** \param vel GPS Velocity measurement (m/s). */
-        Vector3f    vel;
-
-        /** \param time_us Clock Time associated with the measurement sample (usec). */
-        uint64_t    time_us;
-    };
-
-    /**
-     * \brief Data Structure for Magnetometer Sample data.
-     */
-    struct magSample {
-
-        /** \param mag Vector of Magnetometer measurement sample (Gauss). */
-        Vector3f    mag;
-
-        /** \param time_us Clock Time associated with the measurement sample (usec). */
-        uint64_t    time_us;
-    };
-
-    /**
-     * \brief Data Structure for Barometric Pressure Sensor Sample data.
-     */
-    struct baroSample {
-
-        /** \param hgt Barometric Altimeter absolute pressure reading converted to meters (m). */
-        float       hgt;
-
-        /** \param time_us Clock Time associated with the measurement sample (usec). */
-        uint64_t    time_us;
-    };
-
-    /**
-     * \brief Data Structure for Distance Sensor Sample data.
-     */
-    struct rangeSample {
-
-        /** \param rng The Range sensor measurement sample converted to meters (m). */
-        float       rng;
-
-        /** \param time_us Clock Time associated with the measurement sample (usec). */
-        uint64_t    time_us;
-    };
-
-    /**
-     * \brief Data Structure for Dynamic Pressure Sensor Sample data.
-     */
-    struct airspeedSample {
-
-        /** \param airspeed Dynamic Pressure Sensor measurement converted to speed (m/s). */
-        float       airspeed;
-
-        /** \param time_us Clock Time associated with the measurement sample (usec). */
-        uint64_t    time_us;
-    };
-
-    /**
-     * \brief Data Structure for Optical Flow sensor Sample data.
-     */
-    struct flowSample {
-
-        /** \param flowRadXY        - @TODO - Requires description. */
-        Vector2f    flowRadXY;
-
-        /** \param flowRadXYcomp    - @TODO - Requires description. */
-        Vector2f    flowRadXYcomp;
-
-        /** \param time_us Clock Time associated with the measurement sample (usec). */
-        uint64_t    time_us;
-    };
-
-    /**
-     * \brief State Estimation Filter Parameter Data Structure.
-     */
-    struct parameters {
-
-        /** \param Magnetometer measurement delay relative to the IMU. */
-        float mag_delay_ms = 0.0f;
-
-        /** \param baro_delay_ms The barometer height measurement delay relative to the IMU. */
-        float baro_delay_ms = 0.0f;
-
-        /** \param gps_delay_ms GPS measurement delay relative to the IMU. */
-        float gps_delay_ms = 200.0f;
-
-        /** \param airspeed_delay_ms Airspeed measurement delay relative to the IMU. */
-        float airspeed_delay_ms = 200.0f;
-
-        //------------------------------------------- Input Noise Parameters --------------------------------------------//
-        /** \param gyro_noise IMU angular rate noise used for covariance prediction. */
-        float gyro_noise = 1.0e-3f;
-
-        /** \param accel_noise IMU acceleration noise use for covariance prediction. */
-        float accel_noise = 2.5e-1f;
-
-        //------------------------------------------ Process Noise Parameters -------------------------------------------//
-        /** \param gyro_bias_p_noise Process noise for IMU delta angle bias prediction. */
-        float gyro_bias_p_noise = 7.0e-5f;
-        
-        /** \param accel_bias_p_noise Process noise for IMU delta velocity bias prediction. */
-        float accel_bias_p_noise = 1.0e-4f;
-        
-        /** \param  gyro_scale_p_noise Process noise for gyro scale factor prediction. */
-        float gyro_scale_p_noise = 3.0e-3f;
-        
-        /** \param mag_p_noise Process noise for magnetic field prediction. */
-        float mag_p_noise = 2.5e-2f;
-        
-        /** \param wind_vel_p_noise Process noise for wind velocity prediction. */
-        float wind_vel_p_noise = 1.0e-1f;
-
-        /** \param gps_pos_noise Observation noise for gps velocity fusion. */
-        float gps_vel_noise = 5.0e-1f;
-        
-        /** \param gps_pos_noise Observation noise for gps position fusion. */
-        float gps_pos_noise = 1.0f;
-        
-        /** \param pos_noaid_noise Observation noise for non-aiding position fusion. */
-        float pos_noaid_noise = 10.0f;
-        
-        /** \param baro_noise Observation noise for barometric height fusion. */
-        float baro_noise = 3.0f;
-
-        /** \param baro_innov_gate Barometric height innovation consistency gate size in standard deviations. */
-        float baro_innov_gate = 3.0f;
-
-        /** \param posNE_innov_gate GPS horizontal position innovation consistency gate size in standard deviations. */
-        float posNE_innov_gate = 3.0f;
-
-        /** \param vel_innov_gate GPS velocity innovation consistency gate size in standard deviations. */
-        float vel_innov_gate = 3.0f;
-
-        /** \param mag_heading_noise Measurement noise used for simple heading fusion. */
-        float mag_heading_noise = 1.7e-1f;
-
-        /** \param mag_noise Measurement noise used for 3-axis magnetoemeter fusion. */
-        float mag_noise = 5.0e-2f;
-        
-        /** \param mag_declination_deg Magnetic declination in degrees. */
-        float mag_declination_deg = 0.0f; 
-        
-        /** \param heading_innov_gate Heading fusion innovation consistency gate size in standard deviations. */
-        float heading_innov_gate = 3.0f;
-        
-        /** \param mag_innov_gate Magnetometer fusion innovation consistency gate size in standard deviations. */
-        float mag_innov_gate = 3.0f;
-
-        // ------------------------------------------ GPS Quality Checks ------------------------------------------------//
-        /**
-         * \detail These parameters control the strictness of GPS quality checks used to determine uf the GPS is
-         *         good enough to set a local origin and commence aiding.
-         */
-        
-        /** \param gps_check_mask Bitmask used to control which GPS quality checks are used. */
-        int gps_check_mask = 21;
-        
-        /** \param req_hacc Maximum acceptable horizontal position error. */
-        float req_hacc = 5.0f;
-        
-        /** \param req_vacc Maximum acceptable vertical position error. */
-        float req_vacc = 8.0f;
-        
-        /** \param req_sacc Maximum acceptable speed error. */
-        float req_sacc = 1.0f;
-        
-        /** \param req_nsats Minimum acceptable satellite count. */
-        int req_nsats = 6;
-        
-        /** \param req_gdop Maximum acceptable geometric dilution of precision*/
-        float req_gdop = 2.0f;
-        
-        /** \param req_hdrift Maximum acceptable horizontal drift speed. */
-        float req_hdrift = 0.3f;
-        
-        /** \param req_vdrift Maximum acceptable vertical drift speed. */
-        float req_vdrift = 0.5f;
-    };
-
-    /**
-     * \brief Data Structure for Sampled Sensor States.
-     */
-    struct stateSample {
-        
-        /** \param ang_error        - @TODO - Requires description. */
-        Vector3f    ang_error;
-        
-        /** \param vel              - @TODO - Requires description. */
-        Vector3f    vel;
-        
-        /** \param pos              - @TODO - Requires description. */
-        Vector3f    pos;
-        
-        /** \param gyro_bias        - @TODO - Requires description. */
-        Vector3f    gyro_bias;
-        
-        /** \param gyro_scale       - @TODO - Requires description. */
-        Vector3f    gyro_scale;
-        
-        /** \param accel_z_bias     - @TODO - Requires description. */
-        float       accel_z_bias;
-        
-        /** \param mag_I            - @TODO - Requires description. */
-        Vector3f    mag_I;
-        
-        /** \param mag_B            - @TODO - Requires description. */
-        Vector3f    mag_B;
-        
-        /** \param wind_vel         - @TODO - Requires description. */
-        Vector2f    wind_vel;
-        
-        /** \param quat_nominal     - @TODO - Requires description. */
-        Quaternion  quat_nominal;
-    };
-
-    /**
-     * \brief Data Structure for Fault Status indicators.
-     */
-    struct fault_status_t {
-        
-        /** \param bad_mag_x Status Indicator of bad Magnetometer X reading. */
-        bool bad_mag_x: 1;
-        
-        /** \param bad_mag_y Status Indicator of bad Magnetometer Y reading. */
-        bool bad_mag_y: 1;
-        
-        /** \param bad_mag_z Status Indicator of bad Magnetometer Z reading. */
-        bool bad_mag_z: 1;
-        
-        /** \param bad_airspeed Status Indicator of bad Dynamic Pressure Sensor reading. */
-        bool bad_airspeed: 1;
-        
-        /** \param bad_sideslip Status Indicator of Sideslip reading (?). */
-        bool bad_sideslip: 1;
-    };
-
-    /**
-     * \brief Union Data Structure for publishing the status of GPS quality checks
-     */
-    union gps_check_fail_status_u {
-        struct {
-            
-            /** \param fix Value: 0 - true if the fix type is insufficient, (no 3D solution). */
-            uint16_t fix    : 1; //
-            
-            /** \param nsats Value: 1 - true if number of satellites used is insufficient. */
-            uint16_t nsats  : 1;
-            
-            /** \param gdop Value: 2 - true if geometric dilution of precision is insufficient. */
-            uint16_t gdop   : 1;
-            
-            /** \param hacc Value: 3 - true if reported horizontal accuracy is insufficient. */
-            uint16_t hacc   : 1;
-            
-            /** \param vacc Value: 4 - true if reported vertical accuracy is insufficient. */
-            uint16_t vacc   : 1;
-            
-            /** \param sacc Value: 5 - true if reported speed accuracy is insufficient. */
-            uint16_t sacc   : 1;
-            
-            /** \param hdrift Value: 6 - true if horizontal drift is excessive (can only be used when stationary on ground). */
-            uint16_t hdrift : 1; 
-            
-            /** \param vdrift Value: 7 - true if vertical drift is excessive (can only be used when stationary on ground). */
-            uint16_t vdrift : 1;
-            
-            /** \param hspeed Value: 8 - true if horizontal speed is excessive (can only be used when stationary on ground). */
-            uint16_t hspeed : 1;
-            
-            /** \param vspeed Value: 9 - true if vertical speed error is excessive. */
-            uint16_t vspeed : 1;
-        } flags;
-        uint16_t value;
-    };
-
-    /**
-     * \brief Union Data Structure Bitmask containing filter control status.
-     */
-    union filter_control_status_u {
-        struct {
-            
-            /** \param angle_align Value: 0 - true if the filter angular alignment is complete. */
-            uint8_t angle_align : 1;
-            
-            /** \param gps Value: 1 - true if GPS measurements are being fused. */
-            uint8_t gps         : 1;
-            
-            /** \param opt_flow Value: 2 - true if optical flow measurements are being fused. */
-            uint8_t opt_flow    : 1;
-            
-            /** \param mag_hdg Value: 3 - true if a simple magnetic heading is being fused. */
-            uint8_t mag_hdg     : 1;
-            
-            /** \param mag_3D Value: 4 - true if 3-axis magnetometer measurement are being fused. */
-            uint8_t mag_3D      : 1;
-            
-            /** \param mag_dec Value: 5 - true if synthetic magnetic declination measurements are being fused. */
-            uint8_t mag_dec     : 1;
-            
-            /** \param in_air Value: 6 - true when the vehicle is airborne. */
-            uint8_t in_air      : 1;
-            
-            /** \param armed Value: 7 - true when the vehicle motors are armed. */
-            uint8_t armed       : 1;
-        } flags;
-        uint16_t value;
-    };
-=======
 struct gps_message {
-	uint64_t time_usec;
-	int32_t lat;                // Latitude in 1E-7 degrees
-	int32_t lon;                // Longitude in 1E-7 degrees
-	int32_t alt;                // Altitude in 1E-3 meters (millimeters) above MSL
-	uint8_t fix_type;           // 0-1: no fix, 2: 2D fix, 3: 3D fix, 4: RTCM code differential, 5: Real-Time
-	float eph;                  // GPS horizontal position accuracy in m
-	float epv;                  // GPS vertical position accuracy in m
-	float sacc;                 // GPS speed accuracy in m/s
-	uint64_t time_usec_vel;     // Timestamp for velocity informations
-	float vel_m_s;              // GPS ground speed (m/s)
-	float vel_ned[3];           // GPS ground speed NED
-	bool vel_ned_valid;         // GPS ground speed is valid
-	uint8_t nsats;              // number of satellites used
-	float gdop;                 // geometric dilution of precision
-};
-
+    /** \param time_usec Clock time in mircoseconds. */
+    uint64_t time_usec;
+
+    /** \param lat Latitude in 1E-7 degrees. */
+    int32_t lat;
+    
+    /** \param lon Longitude in 1E-7 degrees. */
+    int32_t lon;
+    
+    /** \param alt Altitude in 1E-3 meters (millimeters) above MSL. */
+    int32_t alt;
+    
+    /** \param fix_type Indicator Values: 0-1: no fix, 2: 2D fix, 3: 3D fix, 4: RTCM code differential, 5: Real-Time. */
+    uint8_t fix_type;
+    
+    /** \param eph GPS horizontal position accuracy in m. */
+    float eph;
+    
+    /** \param epv GPS vertical position accuracy in m.. */
+    float epv;
+    
+    /** \param sacc GPS speed accuracy in m/s. */
+    float sacc;
+    
+    /** \param time_usec_vel Timestamp for velocity informations. */
+    uint64_t time_usec_vel;
+    
+    /** \param vel_m_s  GPS ground speed (m/s). */
+    float vel_m_s;
+    
+    /** \param vel_ned GPS ground speed NED. */
+    float vel_ned[3];
+    
+    /** \param vel_ned_valid GPS ground speed is valid. */
+    bool vel_ned_valid;
+    
+    /** \param nsats Number of satellites used. */
+    uint8_t nsats;
+    
+    /** \param gdop Geometric dilution of precision. */
+    float gdop;
+};
+
+/** Type definitions useful for the Estimation Control library. */
 typedef matrix::Vector<float, 2> Vector2f;
 typedef matrix::Vector<float, 3> Vector3f;
 typedef matrix::Quaternion<float> Quaternion;
 typedef matrix::Matrix<float, 3, 3> Matrix3f;
 
+/**
+ * \brief Data Structure for Position, Velocity, Attitude output from the Estimator in the local coordinate frame.
+ */
 struct outputSample {
-	Quaternion  quat_nominal;
-	Vector3f    vel;
-	Vector3f    pos;
-	uint64_t 	time_us;
-};
-
+    /** \param quat_nominal Attitude quaternion relating the current body attitdue to the reference frame. */
+    Quaternion  quat_nominal;
+
+    /** \param vel Body velocity vector in the inertial reference frame. */
+    Vector3f    vel;
+
+    /** \param pos Position vector of the body in the inertial reference NED coordiante frame. */
+    Vector3f    pos;
+
+    /** \param time_us Timestamp associated with the estimated values (usec). */
+    uint64_t    time_us;
+};
+
+/**
+ * \brief Data Structure for IMU Measurement Sample data.
+ */
 struct imuSample {
-	Vector3f    delta_ang;
-	Vector3f    delta_vel;
-	float       delta_ang_dt;
-	float       delta_vel_dt;
-	uint64_t    time_us;
-};
-
+
+    /** \param delta_ang        - @TODO - Requires description. */
+    Vector3f    delta_ang;
+    
+    /** \param delta_vel        - @TODO - Requires description.. */
+    Vector3f    delta_vel;
+    
+    /** \param delta_ang_dt     - @TODO - Requires description.. */
+    float       delta_ang_dt;
+    
+    /** \param delta_vel_dt     - @TODO - Requires description.. */
+    float       delta_vel_dt;
+    
+    /** \param time_us Clock Time associated with the measurement sample (usec). */
+    uint64_t    time_us;
+};
+
+/**
+ * \brief Data Structure for GPS Measurement Sample data.
+ */
 struct gpsSample {
-	Vector2f    pos;
-	float       hgt;
-	Vector3f    vel;
-	uint64_t    time_us;
-};
-
+
+    /** \param pos GPS Position estimate in Lat/Lon (deg)   - @TODO - Are assumptions of units here correct? */
+    Vector2f    pos;
+
+    /** \param hgt GPS Altitude measurement (m). */
+    float       hgt;
+
+    /** \param vel GPS Velocity measurement (m/s). */
+    Vector3f    vel;
+
+    /** \param time_us Clock Time associated with the measurement sample (usec). */
+    uint64_t    time_us;
+};
+
+/**
+ * \brief Data Structure for Magnetometer Sample data.
+ */
 struct magSample {
-	Vector3f    mag;
-	uint64_t    time_us;
-};
-
+
+    /** \param mag Vector of Magnetometer measurement sample (Gauss). */
+    Vector3f    mag;
+
+    /** \param time_us Clock Time associated with the measurement sample (usec). */
+    uint64_t    time_us;
+};
+
+/**
+ * \brief Data Structure for Barometric Pressure Sensor Sample data.
+ */
 struct baroSample {
-	float       hgt;
-	uint64_t    time_us;
-};
-
+
+    /** \param hgt Barometric Altimeter absolute pressure reading converted to meters (m). */
+    float       hgt;
+
+    /** \param time_us Clock Time associated with the measurement sample (usec). */
+    uint64_t    time_us;
+};
+
+/**
+ * \brief Data Structure for Distance Sensor Sample data.
+ */
 struct rangeSample {
-	float       rng;
-	uint64_t    time_us;
-};
-
+
+    /** \param rng The Range sensor measurement sample converted to meters (m). */
+    float       rng;
+
+    /** \param time_us Clock Time associated with the measurement sample (usec). */
+    uint64_t    time_us;
+};
+
+/**
+ * \brief Data Structure for Dynamic Pressure Sensor Sample data.
+ */
 struct airspeedSample {
-	float       airspeed;
-	uint64_t    time_us;
-};
-
+
+    /** \param airspeed Dynamic Pressure Sensor measurement converted to speed (m/s). */
+    float       airspeed;
+
+    /** \param time_us Clock Time associated with the measurement sample (usec). */
+    uint64_t    time_us;
+};
+
+/**
+ * \brief Data Structure for Optical Flow sensor Sample data.
+ */
 struct flowSample {
-	Vector2f    flowRadXY;
-	Vector2f    flowRadXYcomp;
-	uint64_t    time_us;
-};
-
+
+    /** \param flowRadXY        - @TODO - Requires description. */
+    Vector2f    flowRadXY;
+
+    /** \param flowRadXYcomp    - @TODO - Requires description. */
+    Vector2f    flowRadXYcomp;
+
+    /** \param time_us Clock Time associated with the measurement sample (usec). */
+    uint64_t    time_us;
+};
+
+/**
+ * \brief State Estimation Filter Parameter Data Structure.
+ */
 struct parameters {
-	float mag_delay_ms = 0.0f;          // magnetometer measurement delay relative to the IMU
-	float baro_delay_ms = 0.0f;         // barometer height measurement delay relative to the IMU
-	float gps_delay_ms = 200.0f;        // GPS measurement delay relative to the IMU
-	float airspeed_delay_ms = 200.0f;   // airspeed measurement delay relative to the IMU
-
-	// input noise
-	float gyro_noise = 1.0e-3f;         // IMU angular rate noise used for covariance prediction
-	float accel_noise = 2.5e-1f;        // IMU acceleration noise use for covariance prediction
-
-	// process noise
-	float gyro_bias_p_noise = 7.0e-5f;  // process noise for IMU delta angle bias prediction
-	float accel_bias_p_noise = 1.0e-4f; // process noise for IMU delta velocity bias prediction
-	float gyro_scale_p_noise = 3.0e-3f; // process noise for gyro scale factor prediction
-	float mag_p_noise = 2.5e-2f;        // process noise for magnetic field prediction
-	float wind_vel_p_noise = 1.0e-1f;   // process noise for wind velocity prediction
-
-	float gps_vel_noise = 5.0e-1f;      // observation noise for gps velocity fusion
-	float gps_pos_noise = 1.0f;         // observation noise for gps position fusion
-	float pos_noaid_noise = 10.0f;      // observation noise for non-aiding position fusion
-	float baro_noise = 3.0f;            // observation noise for barometric height fusion
-	float baro_innov_gate = 3.0f;       // barometric height innovation consistency gate size in standard deviations
-	float posNE_innov_gate = 3.0f;      // GPS horizontal position innovation consistency gate size in standard deviations
-	float vel_innov_gate = 3.0f;        // GPS velocity innovation consistency gate size in standard deviations
-
-	float mag_heading_noise = 1.7e-1f;  // measurement noise used for simple heading fusion
-	float mag_noise = 5.0e-2f;          // measurement noise used for 3-axis magnetoemeter fusion
-	float mag_declination_deg = 0.0f;   // magnetic declination in degrees
-	float heading_innov_gate = 3.0f;    // heading fusion innovation consistency gate size in standard deviations
-	float mag_innov_gate = 3.0f;        // magnetometer fusion innovation consistency gate size in standard deviations
-
-	// these parameters control the strictness of GPS quality checks used to determine uf the GPS is
-	// good enough to set a local origin and commence aiding
-	int gps_check_mask = 21;    // bitmask used to control which GPS quality checks are used
-	float req_hacc = 5.0f;      // maximum acceptable horizontal position error
-	float req_vacc = 8.0f;      // maximum acceptable vertical position error
-	float req_sacc = 1.0f;      // maximum acceptable speed error
-	int req_nsats = 6;          // minimum acceptable satellite count
-	float req_gdop = 2.0f;      // maximum acceptable geometric dilution of precision
-	float req_hdrift = 0.3f;    // maximum acceptable horizontal drift speed
-	float req_vdrift = 0.5f;    // maximum acceptable vertical drift speed
-};
-
+
+    /** \param Magnetometer measurement delay relative to the IMU. */
+    float mag_delay_ms = 0.0f;
+
+    /** \param baro_delay_ms The barometer height measurement delay relative to the IMU. */
+    float baro_delay_ms = 0.0f;
+
+    /** \param gps_delay_ms GPS measurement delay relative to the IMU. */
+    float gps_delay_ms = 200.0f;
+
+    /** \param airspeed_delay_ms Airspeed measurement delay relative to the IMU. */
+    float airspeed_delay_ms = 200.0f;
+
+    //------------------------------------------- Input Noise Parameters --------------------------------------------//
+    /** \param gyro_noise IMU angular rate noise used for covariance prediction. */
+    float gyro_noise = 1.0e-3f;
+
+    /** \param accel_noise IMU acceleration noise use for covariance prediction. */
+    float accel_noise = 2.5e-1f;
+
+    //------------------------------------------ Process Noise Parameters -------------------------------------------//
+    /** \param gyro_bias_p_noise Process noise for IMU delta angle bias prediction. */
+    float gyro_bias_p_noise = 7.0e-5f;
+    
+    /** \param accel_bias_p_noise Process noise for IMU delta velocity bias prediction. */
+    float accel_bias_p_noise = 1.0e-4f;
+    
+    /** \param  gyro_scale_p_noise Process noise for gyro scale factor prediction. */
+    float gyro_scale_p_noise = 3.0e-3f;
+    
+    /** \param mag_p_noise Process noise for magnetic field prediction. */
+    float mag_p_noise = 2.5e-2f;
+    
+    /** \param wind_vel_p_noise Process noise for wind velocity prediction. */
+    float wind_vel_p_noise = 1.0e-1f;
+
+    /** \param gps_pos_noise Observation noise for gps velocity fusion. */
+    float gps_vel_noise = 5.0e-1f;
+    
+    /** \param gps_pos_noise Observation noise for gps position fusion. */
+    float gps_pos_noise = 1.0f;
+    
+    /** \param pos_noaid_noise Observation noise for non-aiding position fusion. */
+    float pos_noaid_noise = 10.0f;
+    
+    /** \param baro_noise Observation noise for barometric height fusion. */
+    float baro_noise = 3.0f;
+
+    /** \param baro_innov_gate Barometric height innovation consistency gate size in standard deviations. */
+    float baro_innov_gate = 3.0f;
+
+    /** \param posNE_innov_gate GPS horizontal position innovation consistency gate size in standard deviations. */
+    float posNE_innov_gate = 3.0f;
+
+    /** \param vel_innov_gate GPS velocity innovation consistency gate size in standard deviations. */
+    float vel_innov_gate = 3.0f;
+
+    /** \param mag_heading_noise Measurement noise used for simple heading fusion. */
+    float mag_heading_noise = 1.7e-1f;
+
+    /** \param mag_noise Measurement noise used for 3-axis magnetoemeter fusion. */
+    float mag_noise = 5.0e-2f;
+    
+    /** \param mag_declination_deg Magnetic declination in degrees. */
+    float mag_declination_deg = 0.0f; 
+    
+    /** \param heading_innov_gate Heading fusion innovation consistency gate size in standard deviations. */
+    float heading_innov_gate = 3.0f;
+    
+    /** \param mag_innov_gate Magnetometer fusion innovation consistency gate size in standard deviations. */
+    float mag_innov_gate = 3.0f;
+
+    // ------------------------------------------ GPS Quality Checks ------------------------------------------------//
+    /**
+     * \detail These parameters control the strictness of GPS quality checks used to determine uf the GPS is
+     *         good enough to set a local origin and commence aiding.
+     */
+    
+    /** \param gps_check_mask Bitmask used to control which GPS quality checks are used. */
+    int gps_check_mask = 21;
+    
+    /** \param req_hacc Maximum acceptable horizontal position error. */
+    float req_hacc = 5.0f;
+    
+    /** \param req_vacc Maximum acceptable vertical position error. */
+    float req_vacc = 8.0f;
+    
+    /** \param req_sacc Maximum acceptable speed error. */
+    float req_sacc = 1.0f;
+    
+    /** \param req_nsats Minimum acceptable satellite count. */
+    int req_nsats = 6;
+    
+    /** \param req_gdop Maximum acceptable geometric dilution of precision*/
+    float req_gdop = 2.0f;
+    
+    /** \param req_hdrift Maximum acceptable horizontal drift speed. */
+    float req_hdrift = 0.3f;
+    
+    /** \param req_vdrift Maximum acceptable vertical drift speed. */
+    float req_vdrift = 0.5f;
+};
+
+/**
+ * \brief Data Structure for Sampled Sensor States.
+ */
 struct stateSample {
-	Vector3f    ang_error;
-	Vector3f    vel;
-	Vector3f    pos;
-	Vector3f    gyro_bias;
-	Vector3f    gyro_scale;
-	float       accel_z_bias;
-	Vector3f    mag_I;
-	Vector3f    mag_B;
-	Vector2f    wind_vel;
-	Quaternion  quat_nominal;
-};
-
+    
+    /** \param ang_error        - @TODO - Requires description. */
+    Vector3f    ang_error;
+    
+    /** \param vel              - @TODO - Requires description. */
+    Vector3f    vel;
+    
+    /** \param pos              - @TODO - Requires description. */
+    Vector3f    pos;
+    
+    /** \param gyro_bias        - @TODO - Requires description. */
+    Vector3f    gyro_bias;
+    
+    /** \param gyro_scale       - @TODO - Requires description. */
+    Vector3f    gyro_scale;
+    
+    /** \param accel_z_bias     - @TODO - Requires description. */
+    float       accel_z_bias;
+    
+    /** \param mag_I            - @TODO - Requires description. */
+    Vector3f    mag_I;
+    
+    /** \param mag_B            - @TODO - Requires description. */
+    Vector3f    mag_B;
+    
+    /** \param wind_vel         - @TODO - Requires description. */
+    Vector2f    wind_vel;
+    
+    /** \param quat_nominal     - @TODO - Requires description. */
+    Quaternion  quat_nominal;
+};
+
+/**
+ * \brief Data Structure for Fault Status indicators.
+ */
 struct fault_status_t {
-	bool bad_mag_x: 1; // true if the fusion of the magnetometer X-axis has encountered a numerical error
-	bool bad_mag_y: 1; // true if the fusion of the magnetometer Y-axis has encountered a numerical error
-	bool bad_mag_z: 1; // true if the fusion of the magnetometer Z-axis has encountered a numerical error
-	bool bad_mag_hdg: 1; // true if the fusion of the magnetic heading has encountered a numerical error
-	bool bad_mag_decl: 1; // true if the fusion of the magnetic declination has encountered a numerical error
-	bool bad_airspeed: 1; // true if fusion of the airspeed has encountered a numerical error
-	bool bad_sideslip: 1; // true if fusion of the synthetic sideslip constraint has encountered a numerical error
-	bool bad_optflow_X: 1; // true if fusion of the optical flow X axis has encountered a numerical error
-	bool bad_optflow_Y: 1; // true if fusion of the optical flow Y axis has encountered a numerical error
-};
-
-// publish the status of various GPS quality checks
+    
+    /** \param bad_mag_x Status Indicator of bad Magnetometer X reading. */
+    bool bad_mag_x: 1;
+    
+    /** \param bad_mag_y Status Indicator of bad Magnetometer Y reading. */
+    bool bad_mag_y: 1;
+    
+    /** \param bad_mag_z Status Indicator of bad Magnetometer Z reading. */
+    bool bad_mag_z: 1;
+    
+    /** \param bad_mag_hdg Boolean flag true if the fusion of the magnetic heading has encountered a numerical error. */
+    bool bad_mag_hdg: 1; // 
+
+    /** \param bad_mag_decl Boolean flag true if the fusion of the magnetic declination has encountered a numerical error. */
+    bool bad_mag_decl: 1;
+    
+    /** \param bad_airspeed Status Indicator of bad Dynamic Pressure Sensor reading. */
+    bool bad_airspeed: 1;
+    
+    /** \param bad_sideslip Status Indicator of Sideslip reading (?). */
+    bool bad_sideslip: 1;
+
+    /** \param bad_optflow_X Boolean flag true if fusion of the optical flow X axis has encountered a numerical error. */
+    bool bad_optflow_X: 1;
+
+    /** \param bad_optflow_Y Boolean flag true if fusion of the optical flow Y axis has encountered a numerical error. */
+    bool bad_optflow_Y: 1; // 
+};
+
+/**
+ * \brief Union Data Structure for publishing the status of GPS quality checks
+ */
 union gps_check_fail_status_u {
-	struct {
-		uint16_t fix    : 1; // 0 - true if the fix type is insufficient (no 3D solution)
-		uint16_t nsats  : 1; // 1 - true if number of satellites used is insufficient
-		uint16_t gdop   : 1; // 2 - true if geometric dilution of precision is insufficient
-		uint16_t hacc   : 1; // 3 - true if reported horizontal accuracy is insufficient
-		uint16_t vacc   : 1; // 4 - true if reported vertical accuracy is insufficient
-		uint16_t sacc   : 1; // 5 - true if reported speed accuracy is insufficient
-		uint16_t hdrift : 1; // 6 - true if horizontal drift is excessive (can only be used when stationary on ground)
-		uint16_t vdrift : 1; // 7 - true if vertical drift is excessive (can only be used when stationary on ground)
-		uint16_t hspeed : 1; // 8 - true if horizontal speed is excessive (can only be used when stationary on ground)
-		uint16_t vspeed : 1; // 9 - true if vertical speed error is excessive
-	} flags;
-	uint16_t value;
-};
-
-// bitmask containing filter control status
+    struct {
+        
+        /** \param fix Value: 0 - true if the fix type is insufficient, (no 3D solution). */
+        uint16_t fix    : 1; //
+        
+        /** \param nsats Value: 1 - true if number of satellites used is insufficient. */
+        uint16_t nsats  : 1;
+        
+        /** \param gdop Value: 2 - true if geometric dilution of precision is insufficient. */
+        uint16_t gdop   : 1;
+        
+        /** \param hacc Value: 3 - true if reported horizontal accuracy is insufficient. */
+        uint16_t hacc   : 1;
+        
+        /** \param vacc Value: 4 - true if reported vertical accuracy is insufficient. */
+        uint16_t vacc   : 1;
+        
+        /** \param sacc Value: 5 - true if reported speed accuracy is insufficient. */
+        uint16_t sacc   : 1;
+        
+        /** \param hdrift Value: 6 - true if horizontal drift is excessive (can only be used when stationary on ground). */
+        uint16_t hdrift : 1; 
+        
+        /** \param vdrift Value: 7 - true if vertical drift is excessive (can only be used when stationary on ground). */
+        uint16_t vdrift : 1;
+        
+        /** \param hspeed Value: 8 - true if horizontal speed is excessive (can only be used when stationary on ground). */
+        uint16_t hspeed : 1;
+        
+        /** \param vspeed Value: 9 - true if vertical speed error is excessive. */
+        uint16_t vspeed : 1;
+    } flags;
+    uint16_t value;
+};
+
+/**
+ * \brief Union Data Structure Bitmask containing filter control status.
+ */
 union filter_control_status_u {
-	struct {
-		uint8_t angle_align : 1; // 0 - true if the filter angular alignment is complete
-		uint8_t gps         : 1; // 1 - true if GPS measurements are being fused
-		uint8_t opt_flow    : 1; // 2 - true if optical flow measurements are being fused
-		uint8_t mag_hdg     : 1; // 3 - true if a simple magnetic heading is being fused
-		uint8_t mag_3D      : 1; // 4 - true if 3-axis magnetometer measurement are being fused
-		uint8_t mag_dec     : 1; // 5 - true if synthetic magnetic declination measurements are being fused
-		uint8_t in_air      : 1; // 6 - true when the vehicle is airborne
-		uint8_t armed       : 1; // 7 - true when the vehicle motors are armed
-	} flags;
-	uint16_t value;
-};
->>>>>>> 499545f0
+    struct {
+        
+        /** \param angle_align Value: 0 - true if the filter angular alignment is complete. */
+        uint8_t angle_align : 1;
+        
+        /** \param gps Value: 1 - true if GPS measurements are being fused. */
+        uint8_t gps         : 1;
+        
+        /** \param opt_flow Value: 2 - true if optical flow measurements are being fused. */
+        uint8_t opt_flow    : 1;
+        
+        /** \param mag_hdg Value: 3 - true if a simple magnetic heading is being fused. */
+        uint8_t mag_hdg     : 1;
+        
+        /** \param mag_3D Value: 4 - true if 3-axis magnetometer measurement are being fused. */
+        uint8_t mag_3D      : 1;
+        
+        /** \param mag_dec Value: 5 - true if synthetic magnetic declination measurements are being fused. */
+        uint8_t mag_dec     : 1;
+        
+        /** \param in_air Value: 6 - true when the vehicle is airborne. */
+        uint8_t in_air      : 1;
+        
+        /** \param armed Value: 7 - true when the vehicle motors are armed. */
+        uint8_t armed       : 1;
+    } flags;
+    uint16_t value;
+};
 }